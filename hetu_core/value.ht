--- conflicted
+++ resolved
@@ -40,11 +40,7 @@
 class String extends _Value {
 	
 	external get isEmpty: bool
-<<<<<<< HEAD
-
-=======
 	
->>>>>>> fc96b5da
 	get isNotEmpty: bool {
 		return !isEmpty
 	}
