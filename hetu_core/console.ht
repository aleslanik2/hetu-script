--- conflicted
+++ resolved
@@ -11,11 +11,6 @@
 	external static func eraseLine()
 	
 	external static func setTitle(title: String)
-<<<<<<< HEAD
-	
-	external static func cls()
-=======
->>>>>>> fc96b5da
 	
 	external static func cls()
 
