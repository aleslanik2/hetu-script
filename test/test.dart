--- conflicted
+++ resolved
@@ -5,15 +5,6 @@
   await hetu.init();
   await hetu.eval('''
       fun main {
-<<<<<<< HEAD
-        for (var i = 0; i < 5; ++i) {
-          print(i)
-          if (i % 2 == 0){
-            continue;
-          }
-          print('lalal')
-        }
-=======
         var j = 0
         for (var i = 0; i < 5; ++i) {
           if (i % 2 == 0){
@@ -21,8 +12,7 @@
           }
           j += i
         }
-        return j
->>>>>>> 9a28f7b1
+        print(j)
       }
       ''', invokeFunc: 'main');
 }