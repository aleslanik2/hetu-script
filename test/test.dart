--- conflicted
+++ resolved
@@ -9,10 +9,6 @@
         for (var r in rows){
           print(r)
         }
-<<<<<<< HEAD
-        print(j)
-=======
->>>>>>> b250ecc2
       }
       ''', invokeFunc: 'main');
 }