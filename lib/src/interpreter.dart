--- conflicted
+++ resolved
@@ -16,18 +16,13 @@
 import 'extern_object.dart';
 
 /// 负责对语句列表进行最终解释执行
-class HT_Interpreter implements CodeRunner, ExprVisitor, StmtVisitor {
+class HT_Interpreter with HT_ExternalBinding implements CodeRunner, ExprVisitor, StmtVisitor {
   final bool debugMode;
   final ReadFileMethod readFileMethod;
 
   final _evaledFiles = <String>[];
 
-<<<<<<< HEAD
-  final _externSpaces = <String, HT_ExternClass>{};
-=======
-  /// 常量表
   final _constants = <dynamic>[];
->>>>>>> f60dd0e0
 
   /// 全局命名空间
   late HT_Namespace _globals;
@@ -37,11 +32,7 @@
   final _distances = <Expr, int>{};
 
   /// 当前语句所在的命名空间
-<<<<<<< HEAD
-  HT_Namespace curNamespace;
-=======
-  late HT_Namespace curContext;
->>>>>>> f60dd0e0
+  late HT_Namespace curNamespace;
 
   late String _curFileName;
   String? _curDirectory;
@@ -56,7 +47,8 @@
       {String sdkDirectory = 'hetu_lib/',
       String currentDirectory = 'script/',
       this.debugMode = false,
-      this.readFileMethod = defaultReadFileMethod}) {
+      this.readFileMethod = defaultReadFileMethod,
+      Map<String, Function> externalFunctions = const {}}) {
     curNamespace = _globals = HT_Namespace(id: HT_Lexicon.global);
 
     // load external functions.
@@ -67,38 +59,25 @@
     for (final file in coreLibs.keys) {
       eval(coreLibs[file]!, fileName: file);
     }
-  }
-
-  /// 载入外部函数 必须在脚本中存在一个对应声明
-  ///
-  /// 此种形式的外部函数通常用于需要进行参数类型判断的情况
-  @override
-  void loadExternalFunctions(Map<String, HT_ExternFunc> lib) {
-    for (final key in lib.keys) {
-      _globals.define(
-        HT_Lexicon.externals + key,
-        this,
-        value: lib[key],
-        isImmutable: true,
-        isDynamic: true,
-      );
-    }
-
-    _externSpaces[HT_Lexicon.extern + HT_Lexicon.global] = HT_ExternClass_TopLevel();
+
+    for (var key in HT_Extern_Global.functions.keys) {
+      bindExternalFunction(key, HT_Extern_Global.functions[key]!);
+    }
+
+    bindExternalNamespace(HT_Extern_Global.number, HT_ExternClass_Number());
+    bindExternalNamespace(HT_Extern_Global.boolean, HT_ExternClass_Bool());
+    bindExternalNamespace(HT_Extern_Global.string, HT_ExternClass_String());
+    bindExternalNamespace(HT_Extern_Global.math, HT_ExternClass_Math());
+    bindExternalNamespace(HT_Extern_Global.system, HT_ExternClass_System(this));
+    bindExternalNamespace(HT_Extern_Global.console, HT_ExternClass_Console());
   }
 
   @override
   dynamic eval(
     String content, {
-<<<<<<< HEAD
-    String fileName,
+    String? fileName,
     String libName = HT_Lexicon.global,
-    HT_Context context,
-=======
-    String? fileName,
-    String libName = HT_Lexicon.globals,
     HT_Context? context,
->>>>>>> f60dd0e0
     ParseStyle style = ParseStyle.library,
     String? invokeFunc,
     List<dynamic> positionalArgs = const [],
@@ -106,11 +85,7 @@
   }) {
     _curFileName = fileName ?? HT_Lexicon.anonymousFile + (Lexer.fileIndex++).toString();
 
-<<<<<<< HEAD
-    curNamespace = context ?? _globals;
-=======
-    curContext = context as HT_Namespace? ?? _globals;
->>>>>>> f60dd0e0
+    curNamespace = context is HT_Namespace ? context : _globals;
     final statements = Lexer(this, content, fileName: _curFileName).lex().parse(style: style).resolve(libName: libName);
     for (final stmt in statements) {
       _curStmtValue = evaluateStmt(stmt);
@@ -170,13 +145,8 @@
       if (debugMode) print('hetu: Loading $fileName...');
       _evaledFiles.add(curFileName);
 
-<<<<<<< HEAD
-      HT_Namespace library_namespace;
+      HT_Namespace? library_namespace;
       if ((libName != null) && (libName != HT_Lexicon.global)) {
-=======
-      HT_Namespace? library_namespace;
-      if ((libName != null) && (libName != HT_Lexicon.globals)) {
->>>>>>> f60dd0e0
         library_namespace = HT_Namespace(id: libName, closure: _globals);
         _globals.define(libName, this, declType: HT_TypeId.namespace, value: library_namespace);
       }
@@ -214,15 +184,9 @@
       if (debugMode) print('hetu: Loading $fileName...');
       _evaledFiles.add(curFileName);
 
-<<<<<<< HEAD
-      HT_Namespace library_namespace;
+      HT_Namespace? library_namespace;
       if ((libName != null) && (libName != HT_Lexicon.global)) {
         _globals.define(libName, this, declType: HT_TypeId.namespace);
-=======
-      HT_Namespace? library_namespace;
-      if ((libName != null) && (libName != HT_Lexicon.globals)) {
-        _globals.define(libName, this, declType: HT_Type.namespace);
->>>>>>> f60dd0e0
         library_namespace = HT_Namespace(id: libName, closure: library_namespace);
       }
 
@@ -257,21 +221,6 @@
     }
   }
 
-<<<<<<< HEAD
-  /// 载入外部函数 必须在脚本中存在一个对应声明
-  ///
-  /// 此种形式的外部函数通常用于需要进行参数类型判断的情况
-  @override
-  void bindExternalClass(String id, HT_ExternClass namespace) {
-    if (_externSpaces.containsKey(id)) {
-      throw HTErr_Defined(id);
-    }
-
-    _externSpaces[id] = namespace;
-  }
-
-=======
->>>>>>> f60dd0e0
   dynamic _getValue(String name, Expr expr) {
     var distance = _distances[expr];
     if (distance != null) {
@@ -295,11 +244,8 @@
   //   }
   // }
 
-<<<<<<< HEAD
-  void defineGlobal(String key, {HT_TypeId declType, dynamic value, bool isImmutable = false, bool isDynamic = false}) {
-=======
-  void defineGlobal(String key, {HT_Type? declType, dynamic value, bool isImmutable = false, bool isDynamic = false}) {
->>>>>>> f60dd0e0
+  void defineGlobal(String key,
+      {HT_TypeId? declType, dynamic value, bool isImmutable = false, bool isDynamic = false}) {
     _globals.define(key, this, declType: declType, value: value, isImmutable: isImmutable, isDynamic: isDynamic);
   }
 
@@ -357,11 +303,7 @@
 
   @override
   dynamic visitLiteralFunctionExpr(LiteralFunctionExpr expr) {
-<<<<<<< HEAD
-    return HT_Function(funcStmt: expr.funcStmt, declContext: curNamespace);
-=======
-    return HT_Function(expr.funcStmt, curContext);
->>>>>>> f60dd0e0
+    return HT_Function(expr.funcStmt, curNamespace);
   }
 
   @override
@@ -503,37 +445,37 @@
     }
 
     if (callee is HT_Function) {
-      // 普通函数
-      if (callee.funcStmt.funcType != FuncStmtType.constructor) {
-        if (callee.declContext is HT_Object) {
-          return callee.call(this, expr.line, expr.column,
-              positionalArgs: positionalArgs, namedArgs: namedArgs, object: callee.declContext as HT_Object?);
-        } else {
-          return callee.call(this, expr.line, expr.column, positionalArgs: positionalArgs, namedArgs: namedArgs);
-        }
-      } else {
-        final className = callee.funcStmt.className;
-        final klass = _globals.fetch(className!, expr.line, expr.column, this);
-        if (klass is HT_Class) {
-          if (!klass.isExtern) {
-            // 命名构造函数
-            return klass.createInstance(this, expr.line, expr.column,
-                constructorName: callee.id, positionalArgs: positionalArgs, namedArgs: namedArgs);
+      if (!callee.isExtern) {
+        // 普通函数
+        if (callee.funcStmt.funcType != FuncStmtType.constructor) {
+          if (callee.declContext is HT_Object) {
+            return callee.call(this, expr.line, expr.column,
+                positionalArgs: positionalArgs, namedArgs: namedArgs, object: callee.declContext as HT_Object?);
           } else {
-            // 外部命名构造函数
-            final HT_ExternFunc extern = _globals.fetch(
-<<<<<<< HEAD
-                '${HT_Lexicon.extern}${klass.id}${HT_Lexicon.memberGet}${callee.id}', expr.line, expr.column, this);
-            HT_Reflect object = extern(this, positionalArgs: positionalArgs, namedArgs: namedArgs);
-=======
-                '${HT_Lexicon.externals}${klass.id}${HT_Lexicon.memberGet}${callee.id}', expr.line, expr.column, this);
-            HT_Reflect? object = extern(this, positionalArgs: positionalArgs, namedArgs: namedArgs);
->>>>>>> f60dd0e0
-            return object;
+            return callee.call(this, expr.line, expr.column, positionalArgs: positionalArgs, namedArgs: namedArgs);
           }
         } else {
-          throw HTErr_Callable(callee.toString(), curFileName, expr.callee.line, expr.callee.column);
-        }
+          final className = callee.funcStmt.className;
+          final klass = _globals.fetch(className!, expr.line, expr.column, this);
+          if (klass is HT_Class) {
+            if (!klass.isExtern) {
+              // 命名构造函数
+              return klass.createInstance(this, expr.line, expr.column,
+                  constructorName: callee.id, positionalArgs: positionalArgs, namedArgs: namedArgs);
+            } else {
+              // 外部命名构造函数
+              final externClass = fetchExternalClass(className);
+              final HT_ExternFunc constructor = externClass.fetch(callee.id);
+              return constructor(positionalArgs, namedArgs);
+            }
+          } else {
+            throw HTErr_Callable(callee.toString(), curFileName, expr.callee.line, expr.callee.column);
+          }
+        }
+      } else {
+        final externFunction = fetchExternalFunction(callee.id);
+        return Function.apply(
+            externFunction, positionalArgs, namedArgs.map((key, value) => MapEntry(Symbol(key), value)));
       }
     } else if (callee is HT_Class) {
       if (!callee.isExtern) {
@@ -542,15 +484,9 @@
             positionalArgs: positionalArgs, namedArgs: namedArgs);
       } else {
         // 外部默认构造函数
-<<<<<<< HEAD
-        final HT_ExternFunc extern = _globals.fetch('${HT_Lexicon.extern}${callee.id}', expr.line, expr.column, this);
-        HT_Reflect object = extern(this, positionalArgs: positionalArgs, namedArgs: namedArgs);
-=======
-        final HT_ExternFunc extern =
-            _globals.fetch('${HT_Lexicon.externals}${callee.id}', expr.line, expr.column, this);
-        HT_Reflect? object = extern(this, positionalArgs: positionalArgs, namedArgs: namedArgs);
->>>>>>> f60dd0e0
-        return object;
+        final externClass = fetchExternalClass(callee.id);
+        final HT_ExternFunc constructor = externClass.fetch(callee.id);
+        return constructor(positionalArgs, namedArgs);
       }
     } // 外部函数
     else if (callee is Function) {
@@ -583,11 +519,11 @@
     var collection = evaluateExpr(expr.collection);
     var key = evaluateExpr(expr.key);
     if (collection is HT_DartObject_List) {
-      return collection.reflectedObj.elementAt(key);
+      return collection.externObject.elementAt(key);
     } else if (collection is List) {
       return collection[key];
     } else if (collection is HT_DartObject_Map) {
-      return collection.reflectedObj[key];
+      return collection.externObject[key];
     } else if (collection is Map) {
       return collection[key];
     }
@@ -625,12 +561,12 @@
       object = HT_DartObject_Map(object);
     }
 
-    if ((object is HT_Object) || (object is HT_Class)) {
+    if ((object is HT_Namespace)) {
       return object.fetch(expr.key.lexeme, expr.line, expr.column, this, from: curNamespace.fullName);
     }
-    //如果是Dart对象，通过反射获取成员
-    else if (object is HT_Reflect) {
-      return object.getProperty(expr.key.lexeme);
+    //如果是Dart对象
+    else if (object is HT_ExternObject) {
+      return object.fetch(expr.key.lexeme);
     }
 
     throw HTErr_Get(object.toString(), expr.fileName, expr.line, expr.column);
@@ -653,13 +589,13 @@
     }
 
     var value = evaluateExpr(expr.value);
-    if ((object is HT_Object) || (object is HT_Class)) {
+    if (object is HT_Namespace) {
       object.assign(expr.key.lexeme, value, expr.line, expr.column, this, from: curNamespace.fullName);
       return value;
     }
-    //如果是Dart对象，通过反射获取成员
-    else if (object is HT_Reflect) {
-      return object.setProperty(expr.key.lexeme, value);
+    //如果是Dart对象
+    else if (object is HT_ExternObject) {
+      return object.assign(expr.key.lexeme, value);
     }
 
     throw HTErr_Get(object.toString(), expr.fileName, expr.key.line, expr.key.column);
@@ -753,21 +689,14 @@
   }
 
   @override
+  dynamic visitParamDeclStmt(VarDeclStmt stmt) {}
+
+  @override
   dynamic visitFuncDeclStmt(FuncDeclStmt stmt) {
     HT_Function? func;
     if (stmt.funcType != FuncStmtType.constructor) {
-      HT_ExternFunc? externFunc;
-      if (stmt.isExtern) {
-        externFunc = _globals.fetch('${HT_Lexicon.extern}${stmt.id}', stmt.keyword.line, stmt.keyword.column, this,
-            from: _globals.fullName);
-      }
-<<<<<<< HEAD
-      func = HT_Function(funcStmt: stmt, extern: externFunc, declContext: curNamespace);
+      func = HT_Function(stmt, curNamespace, isExtern: stmt.isExtern);
       curNamespace.define(stmt.id, this,
-=======
-      func = HT_Function(stmt, curContext, extern: externFunc);
-      curContext.define(stmt.id, this,
->>>>>>> f60dd0e0
           declType: func.typeid, line: stmt.keyword.line, column: stmt.keyword.column, value: func);
     }
     return func;
@@ -857,22 +786,22 @@
 
       HT_Function func;
       if (method.isStatic || method.funcType == FuncStmtType.constructor) {
-        HT_ExternFunc? externFunc;
-        if (method.isExtern) {
-          final externName = method.funcType == FuncStmtType.constructor
-              ? '${HT_Lexicon.extern}${stmt.id}'
-              : '${HT_Lexicon.extern}${stmt.id}${HT_Lexicon.memberGet}${method.id}';
-          externFunc =
-              _globals.fetch(externName, method.keyword.line, method.keyword.column, this, from: _globals.fullName);
-        }
-        func = HT_Function(method, klass, extern: externFunc);
+        func = HT_Function(method, klass, isExtern: method.isExtern);
         klass.define(method.internalName, this,
-            declType: func.typeid, line: method.keyword.line, column: method.keyword.column, value: func);
+            declType: func.typeid,
+            line: method.keyword.line,
+            column: method.keyword.column,
+            value: func,
+            isExtern: method.isExtern);
       } else {
         if (!method.isExtern) {
-          func = HT_Function(method, curContext);
+          func = HT_Function(method, curNamespace);
           klass.define(method.internalName, this,
-              declType: func.typeid, line: method.keyword.line, column: method.keyword.column, value: func);
+              declType: func.typeid,
+              line: method.keyword.line,
+              column: method.keyword.column,
+              value: func,
+              isExtern: method.isExtern);
         }
         // 外部实例成员不在这里注册
       }
