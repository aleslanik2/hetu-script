import 'dart:io';

import 'core.dart';
import 'common.dart';
import 'extern_class.dart';
import 'errors.dart';
import 'expression.dart';
import 'statement.dart';
import 'value.dart';
import 'namespace.dart';
import 'class.dart';
import 'function.dart';
import 'lexer.dart';
import 'parser.dart';
import 'lexicon.dart';
<<<<<<< HEAD
import 'extern_object.dart';

/// 负责对语句列表进行最终解释执行
class HT_Interpreter with HT_ExternalBinding implements CodeRunner, ExprVisitor, StmtVisitor {
=======
import 'resolver.dart';

/// 负责对语句列表进行最终解释执行
class HT_Interpreter implements CodeRunner, ExprVisitor, StmtVisitor {
  static var _fileIndex = 0;

>>>>>>> 7b07aec2
  final bool debugMode;
  final ReadFileMethod readFileMethod;

  final _evaledFiles = <String>[];

<<<<<<< HEAD
  final _constants = <dynamic>[];
=======
  /// 本地变量表，不同语句块和环境的变量可能会有重名。
  /// 这里用表达式而不是用变量名做key，用表达式的值所属环境相对位置作为value
  late final Map<Expr, int> _distances;
>>>>>>> 7b07aec2

  /// 全局命名空间
  late HT_Namespace _globals;

  /// 当前语句所在的命名空间
  late HT_Namespace curNamespace;

  late String _curFileName;
  String? _curDirectory;
  @override
  String get curFileName => _curFileName;
  @override
  String? get curDirectory => _curDirectory;

  dynamic _curStmtValue;

<<<<<<< HEAD
  HT_Interpreter(
      {String sdkDirectory = 'hetu_lib/',
      String currentDirectory = 'script/',
      this.debugMode = false,
      this.readFileMethod = defaultReadFileMethod,
      Map<String, Function> externalFunctions = const {}}) {
    curNamespace = _globals = HT_Namespace(id: HT_Lexicon.global);
=======
  HT_Interpreter({
    String sdkDirectory = 'hetu_lib/',
    String currentDirectory = 'script/',
    this.debugMode = false,
    this.readFileMethod = defaultReadFileMethod,
    Map<String, HT_ExternFunc> externalFunctions = const {},
  }) {
    curNamespace = _globals = HT_Namespace(id: HT_Lexicon.globals);
>>>>>>> 7b07aec2

    // load external functions.
    // loadExternalFunctions(HT_ExternalNamespace.externFuncs);
    // loadExternalFunctions(externalFunctions);

    // load classes and functions in core library.
    for (final file in coreLibs.keys) {
      eval(coreLibs[file]!, fileName: file);
    }

    for (var key in HT_Extern_Global.functions.keys) {
      bindExternalFunction(key, HT_Extern_Global.functions[key]!);
    }

    bindExternalNamespace(HT_Extern_Global.number, HT_ExternClass_Number());
    bindExternalNamespace(HT_Extern_Global.boolean, HT_ExternClass_Bool());
    bindExternalNamespace(HT_Extern_Global.string, HT_ExternClass_String());
    bindExternalNamespace(HT_Extern_Global.math, HT_ExternClass_Math());
    bindExternalNamespace(HT_Extern_Global.system, HT_ExternClass_System(this));
    bindExternalNamespace(HT_Extern_Global.console, HT_ExternClass_Console());
  }

  @override
  dynamic eval(
    String content, {
    String? fileName,
    String libName = HT_Lexicon.global,
    HT_Context? context,
    ParseStyle style = ParseStyle.library,
    String? invokeFunc,
    List<dynamic> positionalArgs = const [],
    Map<String, dynamic> namedArgs = const {},
  }) {
    _curFileName = fileName ?? HT_Lexicon.anonymousFile + (_fileIndex++).toString();

    curNamespace = context as HT_Namespace? ?? _globals;
    var tokens = Lexer().lex(content);
    final statements = Parser(this).parse(tokens, curNamespace, _curFileName, style);
    _distances = Resolver(this).resolve(statements, _curFileName, libName: libName);

<<<<<<< HEAD
    curNamespace = context is HT_Namespace ? context : _globals;
    final statements = Lexer(this, content, fileName: _curFileName).lex().parse(style: style).resolve(libName: libName);
=======
>>>>>>> 7b07aec2
    for (final stmt in statements) {
      _curStmtValue = evaluateStmt(stmt);
    }
    if (invokeFunc != null) {
      if (style == ParseStyle.library) {
        return invoke(invokeFunc, positionalArgs: positionalArgs, namedArgs: namedArgs);
      }
    } else {
      return _curStmtValue;
    }
  }

  @override
  dynamic invoke(String functionName,
      {List<dynamic> positionalArgs = const [], Map<String, dynamic> namedArgs = const {}}) {
    // TODO: name应该可以解析出类名，这样就可以调用类的静态函数
    // if (classname == null) {
    var func = _globals.fetch(functionName, null, null, this, recursive: false);
    if (func is HT_Function) {
      return func.call(this, null, null, positionalArgs: positionalArgs, namedArgs: namedArgs);
    } else {
      throw HTErr_Undefined(functionName, curFileName, null, null);
    }
    // } else {
    //   var klass = _globals.fetch(classname, null, null, this, recursive: false);
    //   if (klass is HT_Class) {
    //     // 只能调用公共函数
    //     var func = klass.fetch(name, null, null, this, recursive: false);
    //     if (func is HT_Function) {
    //       return func.call(this, null, null, namedArgs: args);
    //     } else {
    //       throw HTErr_Callable(name, curFileName, null, null);
    //     }
    //   } else {
    //     throw HTErr_Undefined(classname, curFileName, null, null);
    //   }
    // }
  }

  /// 解析文件
  @override
  Future<dynamic> evalf(
    String fileName, {
    String? directory,
    String? libName,
    ParseStyle style = ParseStyle.library,
    String? invokeFunc,
    List<dynamic> positionalArgs = const [],
    Map<String, dynamic> namedArgs = const {},
  }) async {
    final savedFileName = _curFileName;
    final savedFileDirectory = _curDirectory;
    _curFileName = fileName;
    _curDirectory = directory ?? File(_curFileName).parent.path;
    dynamic result;
    if (!_evaledFiles.contains(curFileName)) {
      if (debugMode) print('hetu: Loading $fileName...');
      _evaledFiles.add(curFileName);

      HT_Namespace? library_namespace;
      if ((libName != null) && (libName != HT_Lexicon.global)) {
        library_namespace = HT_Namespace(id: libName, closure: _globals);
        _globals.define(libName, this, declType: HT_TypeId.namespace, value: library_namespace);
      }

      var content = await readFileMethod(_curFileName);

      result = eval(content,
          fileName: curFileName,
          context: library_namespace,
          style: style,
          invokeFunc: invokeFunc,
          positionalArgs: positionalArgs,
          namedArgs: namedArgs);
    }
    _curFileName = savedFileName;
    _curDirectory = savedFileDirectory;
    return result;
  }

  @override
  dynamic evalfSync(
    String fileName, {
    String? directory,
    String? libName,
    ParseStyle style = ParseStyle.library,
    String? invokeFunc,
    List<dynamic> positionalArgs = const [],
    Map<String, dynamic> namedArgs = const {},
  }) {
    final savedFileName = _curFileName;
    final savedFileDirectory = _curDirectory;
    _curFileName = fileName;
    _curDirectory = directory ?? File(_curFileName).path;
    dynamic result;
    if (!_evaledFiles.contains(curFileName)) {
      if (debugMode) print('hetu: Loading $fileName...');
      _evaledFiles.add(curFileName);

      HT_Namespace? library_namespace;
      if ((libName != null) && (libName != HT_Lexicon.global)) {
        _globals.define(libName, this, declType: HT_TypeId.namespace);
        library_namespace = HT_Namespace(id: libName, closure: library_namespace);
      }

      var content = readFileSync(_curFileName);
      result = eval(content,
          fileName: curFileName,
          context: library_namespace,
          style: style,
          invokeFunc: invokeFunc,
          positionalArgs: positionalArgs,
          namedArgs: namedArgs);
    }
    _curFileName = savedFileName;
    _curDirectory = savedFileDirectory;
    return result;
  }

  dynamic _getValue(String name, Expr expr) {
    var distance = _distances[expr];
    if (distance != null) {
      return curNamespace.fetchAt(name, distance, expr.line, expr.column, this);
    }

    return _globals.fetch(name, expr.line, expr.column, this);
  }

  // dynamic unwrap(dynamic value, int line, int column, String fileName) {
  //   if (value is HT_Value) {
  //     return value;
  //   } else if (value is num) {
  //     return HT_DartObject_Number(value, line, column, this);
  //   } else if (value is bool) {
  //     return HT_DartObject_Boolean(value, line, column, this);
  //   } else if (value is String) {
  //     return HT_DartObject_String(value, line, column, this);
  //   } else {
  //     return value;
  //   }
  // }

  void defineGlobal(String key,
      {HT_TypeId? declType, dynamic value, bool isImmutable = false, bool isDynamic = false}) {
    _globals.define(key, this, declType: declType, value: value, isImmutable: isImmutable, isDynamic: isDynamic);
  }

  dynamic fetchGlobal(String key) {
    return _globals.fetch(key, null, null, this, from: _globals.fullName);
  }

  dynamic executeBlock(List<Stmt> statements, HT_Namespace environment) {
    var saved_context = curNamespace;

    try {
      curNamespace = environment;
      for (final stmt in statements) {
        _curStmtValue = evaluateStmt(stmt);
      }
    } finally {
      curNamespace = saved_context;
    }

    return _curStmtValue;
  }

  dynamic evaluateStmt(Stmt stmt) => stmt.accept(this);

  dynamic evaluateExpr(Expr expr) => expr.accept(this);

  @override
  dynamic visitNullExpr(NullExpr expr) => null;

  @override
  dynamic visitBooleanExpr(BooleanExpr expr) => expr.value;

  @override
  dynamic visitConstIntExpr(ConstIntExpr expr) => _globals.getConstInt(expr.constIndex);

  @override
  dynamic visitConstFloatExpr(ConstFloatExpr expr) => _globals.getConstFloat(expr.constIndex);

  @override
  dynamic visitConstStringExpr(ConstStringExpr expr) => _globals.getConstString(expr.constIndex);

  @override
  dynamic visitGroupExpr(GroupExpr expr) => evaluateExpr(expr.inner);

  @override
  dynamic visitLiteralVectorExpr(LiteralVectorExpr expr) {
    var list = [];
    for (final item in expr.vector) {
      list.add(evaluateExpr(item));
    }
    return list;
  }

  @override
  dynamic visitLiteralDictExpr(LiteralDictExpr expr) {
    var map = {};
    for (final key_expr in expr.map.keys) {
      var key = evaluateExpr(key_expr);
      var value = evaluateExpr(expr.map[key_expr]!);
      map[key] = value;
    }
    return map;
  }

  @override
  dynamic visitLiteralFunctionExpr(LiteralFunctionExpr expr) {
    return HT_Function(expr.funcStmt, curNamespace);
  }

  @override
  dynamic visitSymbolExpr(SymbolExpr expr) => _getValue(expr.id.lexeme, expr);

  @override
  dynamic visitUnaryExpr(UnaryExpr expr) {
    var value = evaluateExpr(expr.value);

    if (expr.op.lexeme == HT_Lexicon.subtract) {
      if (value is num) {
        return -value;
      } else {
        throw HTErr_UndefinedOperator(value.toString(), expr.op.lexeme, curFileName, expr.op.line, expr.op.column);
      }
    } else if (expr.op.lexeme == HT_Lexicon.not) {
      if (value is bool) {
        return !value;
      } else {
        throw HTErr_UndefinedOperator(value.toString(), expr.op.lexeme, curFileName, expr.op.line, expr.op.column);
      }
    } else {
      throw HTErr_UndefinedOperator(value.toString(), expr.op.lexeme, curFileName, expr.op.line, expr.op.column);
    }
  }

  @override
  dynamic visitBinaryExpr(BinaryExpr expr) {
    var left = evaluateExpr(expr.left);
    var right;
    if (expr.op.type == HT_Lexicon.and) {
      if (left is bool) {
        // 如果逻辑和操作的左操作数是假，则直接返回，不再判断后面的值
        if (!left) {
          return false;
        } else {
          right = evaluateExpr(expr.right);
          if (right is bool) {
            return left && right;
          } else {
            throw HTErr_UndefinedBinaryOperator(
                left.toString(), right.toString(), expr.op.lexeme, curFileName, expr.op.line, expr.op.column);
          }
        }
      } else {
        throw HTErr_UndefinedBinaryOperator(
            left.toString(), right.toString(), expr.op.lexeme, curFileName, expr.op.line, expr.op.column);
      }
    } else {
      right = evaluateExpr(expr.right);

      // 操作符重载??
      if (expr.op.type == HT_Lexicon.or) {
        if (left is bool) {
          if (right is bool) {
            return left || right;
          } else {
            throw HTErr_UndefinedBinaryOperator(
                left.toString(), right.toString(), expr.op.lexeme, curFileName, expr.op.line, expr.op.column);
          }
        } else {
          throw HTErr_UndefinedBinaryOperator(
              left.toString(), right.toString(), expr.op.lexeme, curFileName, expr.op.line, expr.op.column);
        }
      } else if (expr.op.type == HT_Lexicon.equal) {
        return left == right;
      } else if (expr.op.type == HT_Lexicon.notEqual) {
        return left != right;
      } else if (expr.op.type == HT_Lexicon.add || expr.op.type == HT_Lexicon.subtract) {
        if ((left is String) && (right is String)) {
          return left + right;
        } else if ((left is num) && (right is num)) {
          if (expr.op.lexeme == HT_Lexicon.add) {
            return left + right;
          } else if (expr.op.lexeme == HT_Lexicon.subtract) {
            return left - right;
          }
        } else {
          throw HTErr_UndefinedBinaryOperator(
              left.toString(), right.toString(), expr.op.lexeme, curFileName, expr.op.line, expr.op.column);
        }
      } else if (expr.op.type == HT_Lexicon.IS) {
        if (right is HT_Class) {
          return HT_TypeOf(left).id == right.id;
        } else {
          throw HTErr_NotType(right.toString(), curFileName, expr.op.line, expr.op.column);
        }
      } else if ((expr.op.type == HT_Lexicon.multiply) ||
          (expr.op.type == HT_Lexicon.devide) ||
          (expr.op.type == HT_Lexicon.modulo) ||
          (expr.op.type == HT_Lexicon.greater) ||
          (expr.op.type == HT_Lexicon.greaterOrEqual) ||
          (expr.op.type == HT_Lexicon.lesser) ||
          (expr.op.type == HT_Lexicon.lesserOrEqual)) {
        if ((expr.op.type == HT_Lexicon.IS) && (right is HT_Class)) {
        } else if (left is num) {
          if (right is num) {
            if (expr.op.type == HT_Lexicon.multiply) {
              return left * right;
            } else if (expr.op.type == HT_Lexicon.devide) {
              return left / right;
            } else if (expr.op.type == HT_Lexicon.modulo) {
              return left % right;
            } else if (expr.op.type == HT_Lexicon.greater) {
              return left > right;
            } else if (expr.op.type == HT_Lexicon.greaterOrEqual) {
              return left >= right;
            } else if (expr.op.type == HT_Lexicon.lesser) {
              return left < right;
            } else if (expr.op.type == HT_Lexicon.lesserOrEqual) {
              return left <= right;
            }
          } else {
            throw HTErr_UndefinedBinaryOperator(
                left.toString(), right.toString(), expr.op.lexeme, curFileName, expr.op.line, expr.op.column);
          }
        } else {
          throw HTErr_UndefinedBinaryOperator(
              left.toString(), right.toString(), expr.op.lexeme, curFileName, expr.op.line, expr.op.column);
        }
      } else {
        throw HTErr_UndefinedBinaryOperator(
            left.toString(), right.toString(), expr.op.lexeme, curFileName, expr.op.line, expr.op.column);
      }
    }
  }

  @override
  dynamic visitCallExpr(CallExpr expr) {
    var callee = evaluateExpr(expr.callee);
    var positionalArgs = [];
    for (var i = 0; i < expr.positionalArgs.length; ++i) {
      positionalArgs.add(evaluateExpr(expr.positionalArgs[i]));
    }

    var namedArgs = <String, dynamic>{};
    for (var name in expr.namedArgs.keys) {
      namedArgs[name] = evaluateExpr(expr.namedArgs[name]!);
    }

    if (callee is HT_Function) {
      if (!callee.isExtern) {
        // 普通函数
        if (callee.funcStmt.funcType != FuncStmtType.constructor) {
          if (callee.declContext is HT_Object) {
            return callee.call(this, expr.line, expr.column,
                positionalArgs: positionalArgs, namedArgs: namedArgs, object: callee.declContext as HT_Object?);
          } else {
            return callee.call(this, expr.line, expr.column, positionalArgs: positionalArgs, namedArgs: namedArgs);
          }
        } else {
          final className = callee.funcStmt.className;
          final klass = _globals.fetch(className!, expr.line, expr.column, this);
          if (klass is HT_Class) {
            if (!klass.isExtern) {
              // 命名构造函数
              return klass.createInstance(this, expr.line, expr.column,
                  constructorName: callee.id, positionalArgs: positionalArgs, namedArgs: namedArgs);
            } else {
              // 外部命名构造函数
              final externClass = fetchExternalClass(className);
              final HT_ExternFunc constructor = externClass.fetch(callee.id);
              return constructor(positionalArgs, namedArgs);
            }
          } else {
            throw HTErr_Callable(callee.toString(), curFileName, expr.callee.line, expr.callee.column);
          }
        }
      } else {
        final externFunction = fetchExternalFunction(callee.id);
        var result =
            Function.apply(externFunction, positionalArgs, namedArgs.map((key, value) => MapEntry(Symbol(key), value)));
        return result;
      }
    } else if (callee is HT_Class) {
      if (!callee.isExtern) {
        // 默认构造函数
        return callee.createInstance(this, expr.line, expr.column,
            positionalArgs: positionalArgs, namedArgs: namedArgs);
      } else {
        // 外部默认构造函数
        final externClass = fetchExternalClass(callee.id);
        final HT_ExternFunc constructor = externClass.fetch(callee.id);
        return constructor(positionalArgs, namedArgs);
      }
    } // 外部函数
    else if (callee is Function) {
      var result = Function.apply(callee, positionalArgs, namedArgs.map((key, value) => MapEntry(Symbol(key), value)));
      return result;
    } else {
      throw HTErr_Callable(callee.toString(), curFileName, expr.callee.line, expr.callee.column);
    }
  }

  @override
  dynamic visitAssignExpr(AssignExpr expr) {
    var value = evaluateExpr(expr.value);
    var distance = _distances[expr];
    if (distance != null) {
      // 尝试设置当前环境中的本地变量
      curNamespace.assignAt(expr.variable.lexeme, value, distance, expr.line, expr.column, this);
    } else {
      _globals.assign(expr.variable.lexeme, value, expr.line, expr.column, this);
    }

    // 返回右值
    return value;
  }

  @override
  dynamic visitThisExpr(ThisExpr expr) => _getValue(HT_Lexicon.THIS, expr);

  @override
  dynamic visitSubGetExpr(SubGetExpr expr) {
    var collection = evaluateExpr(expr.collection);
    var key = evaluateExpr(expr.key);
    if (collection is HT_DartObject_List) {
      return collection.externObject.elementAt(key);
    } else if (collection is List) {
      return collection[key];
    } else if (collection is HT_DartObject_Map) {
      return collection.externObject[key];
    } else if (collection is Map) {
      return collection[key];
    }

    throw HTErr_SubGet(collection.toString(), expr.fileName, expr.line, expr.column);
  }

  @override
  dynamic visitSubSetExpr(SubSetExpr expr) {
    var collection = evaluateExpr(expr.collection);
    var key = evaluateExpr(expr.key);
    var value = evaluateExpr(expr.value);
    if ((collection is List) || (collection is Map)) {
      return collection[key] = value;
    } else if ((collection is HT_DartObject_List) || (collection is HT_DartObject_Map)) {
      collection.value[key] = value;
    }

    throw HTErr_SubGet(collection.toString(), expr.fileName, expr.line, expr.column);
  }

  @override
  dynamic visitMemberGetExpr(MemberGetExpr expr) {
    var object = evaluateExpr(expr.collection);

    if (object is num) {
      object = HT_Dart_Number(object);
    } else if (object is bool) {
      object = HT_DartObject_Boolean(object);
    } else if (object is String) {
      object = HT_DartObject_String(object);
    } else if (object is List) {
      object = HT_DartObject_List(object);
    } else if (object is Map) {
      object = HT_DartObject_Map(object);
    }

<<<<<<< HEAD
    if ((object is HT_Namespace)) {
=======
    if ((object is HT_Object) || (object is HT_Class)) {
>>>>>>> 7b07aec2
      return object.fetch(expr.key.lexeme, expr.line, expr.column, this, from: curNamespace.fullName);
    }
    //如果是Dart对象
    else if (object is HT_ExternObject) {
      return object.fetch(expr.key.lexeme);
    }

    throw HTErr_Get(object.toString(), expr.fileName, expr.line, expr.column);
  }

  @override
  dynamic visitMemberSetExpr(MemberSetExpr expr) {
    dynamic object = evaluateExpr(expr.collection);

    if (object is num) {
      object = HT_Dart_Number(object);
    } else if (object is bool) {
      object = HT_DartObject_Boolean(object);
    } else if (object is String) {
      object = HT_DartObject_String(object);
    } else if (object is List) {
      object = HT_DartObject_List(object);
    } else if (object is Map) {
      object = HT_DartObject_Map(object);
    }

    var value = evaluateExpr(expr.value);
<<<<<<< HEAD
    if (object is HT_Namespace) {
=======
    if ((object is HT_Object) || (object is HT_Class)) {
>>>>>>> 7b07aec2
      object.assign(expr.key.lexeme, value, expr.line, expr.column, this, from: curNamespace.fullName);
      return value;
    }
    //如果是Dart对象
    else if (object is HT_ExternObject) {
      return object.assign(expr.key.lexeme, value);
    }

    throw HTErr_Get(object.toString(), expr.fileName, expr.key.line, expr.key.column);
  }

  @override
  dynamic visitImportStmt(ImportStmt stmt) {}

  @override
  dynamic visitExprStmt(ExprStmt stmt) => evaluateExpr(stmt.expr);

  @override
  dynamic visitBlockStmt(BlockStmt stmt) => executeBlock(stmt.block, HT_Namespace(closure: curNamespace));

  @override
  dynamic visitReturnStmt(ReturnStmt stmt) {
    if (stmt.expr != null) {
      throw evaluateExpr(stmt.expr!);
    }
    throw HT_Value.NULL;
  }

  @override
  dynamic visitIfStmt(IfStmt stmt) {
    var value = evaluateExpr(stmt.condition);
    if (value is bool) {
      if (value) {
        _curStmtValue = evaluateStmt(stmt.thenBranch!);
      } else if (stmt.elseBranch != null) {
        _curStmtValue = evaluateStmt(stmt.elseBranch!);
      }
      return _curStmtValue;
    } else {
      throw HTErr_Condition(stmt.condition.line, stmt.condition.column, stmt.condition.fileName);
    }
  }

  @override
  dynamic visitWhileStmt(WhileStmt stmt) {
    var value = evaluateExpr(stmt.condition);
    if (value is bool) {
      while ((value is bool) && (value)) {
        try {
          _curStmtValue = evaluateStmt(stmt.loop!);
          value = evaluateExpr(stmt.condition);
        } catch (error) {
          if (error is HT_Break) {
            return _curStmtValue;
          } else if (error is HT_Continue) {
            continue;
          } else {
            rethrow;
          }
        }
      }
    } else {
      throw HTErr_Condition(stmt.condition.line, stmt.condition.column, stmt.condition.fileName);
    }
  }

  @override
  dynamic visitBreakStmt(BreakStmt stmt) {
    throw HT_Break();
  }

  @override
  dynamic visitContinueStmt(ContinueStmt stmt) {
    throw HT_Continue();
  }

  @override
  dynamic visitVarDeclStmt(VarDeclStmt stmt) {
    dynamic value;
    if (stmt.initializer != null) {
      value = evaluateExpr(stmt.initializer!);
    }

    curNamespace.define(
      stmt.id.lexeme,
      this,
      line: stmt.id.line,
      column: stmt.id.column,
      value: value,
      declType: stmt.declType,
      isExtern: stmt.isExtern,
      isImmutable: stmt.isImmutable,
      isDynamic: stmt.isDynamic,
    );

    return value;
  }

  @override
  dynamic visitParamDeclStmt(VarDeclStmt stmt) {}

  @override
  dynamic visitFuncDeclStmt(FuncDeclStmt stmt) {
    HT_Function? func;
    if (stmt.funcType != FuncStmtType.constructor) {
<<<<<<< HEAD
      func = HT_Function(stmt, curNamespace, isExtern: stmt.isExtern);
=======
      HT_ExternFunc? externFunc;
      if (stmt.isExtern) {
        externFunc = _globals.fetch('${HT_Lexicon.externals}${stmt.id}', stmt.keyword.line, stmt.keyword.column, this,
            from: _globals.fullName);
      }
      func = HT_Function(stmt, curNamespace, extern: externFunc);
>>>>>>> 7b07aec2
      curNamespace.define(stmt.id, this,
          declType: func.typeid, line: stmt.keyword.line, column: stmt.keyword.column, value: func);
    }
    return func;
  }

  @override
  dynamic visitClassDeclStmt(ClassDeclStmt stmt) {
    HT_Class? superClass;
    if (stmt.id != HT_Lexicon.rootClass) {
      if (stmt.superClass == null) {
        superClass = _globals.fetch(HT_Lexicon.rootClass, stmt.keyword.line, stmt.keyword.column, this);
      } else {
        dynamic super_class = _getValue(stmt.superClass!.id.lexeme, stmt.superClass!);
        if (super_class is! HT_Class) {
          throw HTErr_Extends(superClass!.id, curFileName, stmt.keyword.line, stmt.keyword.column);
        }
        superClass = super_class;
      }
    }

    final klass = HT_Class(stmt.id, superClass, this, isExtern: stmt.isExtern, closure: curNamespace);

    // 在开头就定义类本身的名字，这样才可以在类定义体中使用类本身
    curNamespace.define(stmt.id, this,
<<<<<<< HEAD
        declType: HT_TypeId.CLASS, line: stmt.keyword.line, column: stmt.keyword.column, value: klass);
=======
        declType: HT_Type.CLASS, line: stmt.keyword.line, column: stmt.keyword.column, value: klass);
>>>>>>> 7b07aec2

    //继承所有父类的成员变量和方法
    if (superClass != null) {
      for (final variable in superClass.variables.values) {
        if (variable.isStatic) {
          dynamic value;
          if (variable.initializer != null) {
            value = evaluateExpr(variable.initializer!);
          }
          // else if (variable.isExtern) {
          //   value = externs.fetch('${stmt.name}${HT_Lexicon.memberGet}${variable.name.lexeme}', variable.name.line,
          //       variable.name.column, this,
          //       from: externs.fullName);
          // }

          klass.define(variable.id.lexeme, this,
              declType: variable.declType,
              line: variable.id.line,
              column: variable.id.column,
              value: value,
              isExtern: variable.isExtern,
              isImmutable: variable.isImmutable,
              isDynamic: variable.isDynamic);
        } else {
          klass.addVariable(variable);
        }
      }
    }

    var save = curNamespace;
    curNamespace = klass;
    for (final variable in stmt.variables) {
      if (variable.isStatic) {
        dynamic value;
        if (variable.initializer != null) {
          value = evaluateExpr(variable.initializer!);
        }
        // else if (variable.isExtern) {
        //   value = externs.fetch('${stmt.name}${HT_Lexicon.memberGet}${variable.name.lexeme}', variable.name.line,
        //       variable.name.column, this,
        //       from: externs.fullName);
        // }

        klass.define(variable.id.lexeme, this,
            declType: variable.declType,
            line: variable.id.line,
            column: variable.id.column,
            value: value,
            isExtern: variable.isExtern,
            isImmutable: variable.isImmutable,
            isDynamic: variable.isDynamic);
      } else {
        klass.addVariable(variable);
      }
    }
    curNamespace = save;

    for (final method in stmt.methods) {
      // if (klass.contains(method.internalName)) {
      //   throw HTErr_Defined(method.name, method.keyword.line, method.keyword.column, curFileName);
      // }

      HT_Function func;
      if (method.isStatic || method.funcType == FuncStmtType.constructor) {
        func = HT_Function(method, klass, isExtern: method.isExtern);
        klass.define(method.internalName, this,
            declType: func.typeid,
            line: method.keyword.line,
            column: method.keyword.column,
            value: func,
            isExtern: method.isExtern);
      } else {
        if (!method.isExtern) {
          func = HT_Function(method, curNamespace);
          klass.define(method.internalName, this,
              declType: func.typeid,
              line: method.keyword.line,
              column: method.keyword.column,
              value: func,
              isExtern: method.isExtern);
        }
        // 外部实例成员不在这里注册
      }
    }

    return klass;
  }
}<|MERGE_RESOLUTION|>--- conflicted
+++ resolved
@@ -13,31 +13,22 @@
 import 'lexer.dart';
 import 'parser.dart';
 import 'lexicon.dart';
-<<<<<<< HEAD
 import 'extern_object.dart';
+import 'resolver.dart';
 
 /// 负责对语句列表进行最终解释执行
 class HT_Interpreter with HT_ExternalBinding implements CodeRunner, ExprVisitor, StmtVisitor {
-=======
-import 'resolver.dart';
-
-/// 负责对语句列表进行最终解释执行
-class HT_Interpreter implements CodeRunner, ExprVisitor, StmtVisitor {
   static var _fileIndex = 0;
 
->>>>>>> 7b07aec2
   final bool debugMode;
   final ReadFileMethod readFileMethod;
 
   final _evaledFiles = <String>[];
 
-<<<<<<< HEAD
-  final _constants = <dynamic>[];
-=======
   /// 本地变量表，不同语句块和环境的变量可能会有重名。
   /// 这里用表达式而不是用变量名做key，用表达式的值所属环境相对位置作为value
-  late final Map<Expr, int> _distances;
->>>>>>> 7b07aec2
+  // TODO: 不同文件有自己的变量表
+  final _distances = <Expr, int>{};
 
   /// 全局命名空间
   late HT_Namespace _globals;
@@ -54,7 +45,6 @@
 
   dynamic _curStmtValue;
 
-<<<<<<< HEAD
   HT_Interpreter(
       {String sdkDirectory = 'hetu_lib/',
       String currentDirectory = 'script/',
@@ -62,16 +52,6 @@
       this.readFileMethod = defaultReadFileMethod,
       Map<String, Function> externalFunctions = const {}}) {
     curNamespace = _globals = HT_Namespace(id: HT_Lexicon.global);
-=======
-  HT_Interpreter({
-    String sdkDirectory = 'hetu_lib/',
-    String currentDirectory = 'script/',
-    this.debugMode = false,
-    this.readFileMethod = defaultReadFileMethod,
-    Map<String, HT_ExternFunc> externalFunctions = const {},
-  }) {
-    curNamespace = _globals = HT_Namespace(id: HT_Lexicon.globals);
->>>>>>> 7b07aec2
 
     // load external functions.
     // loadExternalFunctions(HT_ExternalNamespace.externFuncs);
@@ -107,16 +87,11 @@
   }) {
     _curFileName = fileName ?? HT_Lexicon.anonymousFile + (_fileIndex++).toString();
 
-    curNamespace = context as HT_Namespace? ?? _globals;
+    curNamespace = context is HT_Namespace ? context : _globals;
     var tokens = Lexer().lex(content);
     final statements = Parser(this).parse(tokens, curNamespace, _curFileName, style);
-    _distances = Resolver(this).resolve(statements, _curFileName, libName: libName);
-
-<<<<<<< HEAD
-    curNamespace = context is HT_Namespace ? context : _globals;
-    final statements = Lexer(this, content, fileName: _curFileName).lex().parse(style: style).resolve(libName: libName);
-=======
->>>>>>> 7b07aec2
+    _distances.addAll(Resolver(this).resolve(statements, _curFileName, libName: libName));
+
     for (final stmt in statements) {
       _curStmtValue = evaluateStmt(stmt);
     }
@@ -587,11 +562,7 @@
       object = HT_DartObject_Map(object);
     }
 
-<<<<<<< HEAD
     if ((object is HT_Namespace)) {
-=======
-    if ((object is HT_Object) || (object is HT_Class)) {
->>>>>>> 7b07aec2
       return object.fetch(expr.key.lexeme, expr.line, expr.column, this, from: curNamespace.fullName);
     }
     //如果是Dart对象
@@ -619,11 +590,7 @@
     }
 
     var value = evaluateExpr(expr.value);
-<<<<<<< HEAD
     if (object is HT_Namespace) {
-=======
-    if ((object is HT_Object) || (object is HT_Class)) {
->>>>>>> 7b07aec2
       object.assign(expr.key.lexeme, value, expr.line, expr.column, this, from: curNamespace.fullName);
       return value;
     }
@@ -723,22 +690,13 @@
   }
 
   @override
-  dynamic visitParamDeclStmt(VarDeclStmt stmt) {}
+  dynamic visitParamDeclStmt(ParamDeclStmt stmt) {}
 
   @override
   dynamic visitFuncDeclStmt(FuncDeclStmt stmt) {
     HT_Function? func;
     if (stmt.funcType != FuncStmtType.constructor) {
-<<<<<<< HEAD
       func = HT_Function(stmt, curNamespace, isExtern: stmt.isExtern);
-=======
-      HT_ExternFunc? externFunc;
-      if (stmt.isExtern) {
-        externFunc = _globals.fetch('${HT_Lexicon.externals}${stmt.id}', stmt.keyword.line, stmt.keyword.column, this,
-            from: _globals.fullName);
-      }
-      func = HT_Function(stmt, curNamespace, extern: externFunc);
->>>>>>> 7b07aec2
       curNamespace.define(stmt.id, this,
           declType: func.typeid, line: stmt.keyword.line, column: stmt.keyword.column, value: func);
     }
@@ -764,11 +722,7 @@
 
     // 在开头就定义类本身的名字，这样才可以在类定义体中使用类本身
     curNamespace.define(stmt.id, this,
-<<<<<<< HEAD
         declType: HT_TypeId.CLASS, line: stmt.keyword.line, column: stmt.keyword.column, value: klass);
-=======
-        declType: HT_Type.CLASS, line: stmt.keyword.line, column: stmt.keyword.column, value: klass);
->>>>>>> 7b07aec2
 
     //继承所有父类的成员变量和方法
     if (superClass != null) {
