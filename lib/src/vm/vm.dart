import 'dart:typed_data';

import 'package:pub_semver/pub_semver.dart';

import 'compiler.dart';
import 'opcode.dart';
import 'bytecode.dart';
import 'bytecode_variable.dart';
import 'bytecode_funciton.dart';
import '../interpreter.dart';
import '../type.dart';
import '../common.dart';
import '../lexicon.dart';
import '../lexer.dart';
import '../errors.dart';
import '../namespace.dart';
import '../variable.dart';
import '../class.dart';
import '../extern_object.dart';
import '../object.dart';
import '../enum.dart';
import '../function.dart';
import '../plugin/moduleHandler.dart';
import '../plugin/errorHandler.dart';
import '../extern_function.dart';

/// Mixin for classes that holds a ref of Interpreter
mixin HetuRef {
  late final Hetu interpreter;
}

enum _RefType {
  normal,
  member,
  sub,
}

class _LoopInfo {
  final int startIp;
  final int continueIp;
  final int breakIp;
  final HTNamespace namespace;
  _LoopInfo(this.startIp, this.continueIp, this.breakIp, this.namespace);
}

/// A bytecode implementation of a Hetu script interpreter
class Hetu extends Interpreter {
  static var _anonymousScriptIndex = 0;

  late Compiler _compiler;

  final _modules = <String, HTBytecode>{};

  var _curLine = 0;

  /// Current line number of execution.
  @override
  int get curLine => _curLine;
  var _curColumn = 0;

  /// Current column number of execution.
  @override
  int get curColumn => _curColumn;
  late String _curModuleUniqueKey;

  /// Current module's unique key.
  @override
  String get curModuleUniqueKey => _curModuleUniqueKey;

  late HTBytecode _curCode;

  HTClass? _curClass;

  var _regIndex = 0;
  final _registers =
      List<dynamic>.filled(HTRegIdx.length, null, growable: true);

  int _getRegIndex(int relative) => (_regIndex * HTRegIdx.length + relative);
  void _setRegVal(int index, dynamic value) =>
      _registers[_getRegIndex(index)] = value;
  dynamic _getRegVal(int index) => _registers[_getRegIndex(index)];
  set _curValue(dynamic value) =>
      _registers[_getRegIndex(HTRegIdx.value)] = value;
  dynamic get _curValue => _registers[_getRegIndex(HTRegIdx.value)];
  set _curSymbol(String? value) =>
      _registers[_getRegIndex(HTRegIdx.symbol)] = value;
  String? get _curSymbol => _registers[_getRegIndex(HTRegIdx.symbol)];
  set _curObjectSymbol(String? value) =>
      _registers[_getRegIndex(HTRegIdx.objectSymbol)] = value;
  String? get _curObjectSymbol =>
      _registers[_getRegIndex(HTRegIdx.objectSymbol)];
  set _curRefType(_RefType value) =>
      _registers[_getRegIndex(HTRegIdx.refType)] = value;
  _RefType get _curRefType =>
      _registers[_getRegIndex(HTRegIdx.refType)] ?? _RefType.normal;
  set _curLoopCount(int value) =>
      _registers[_getRegIndex(HTRegIdx.loopCount)] = value;
  int get _curLoopCount => _registers[_getRegIndex(HTRegIdx.loopCount)] ?? 0;

  /// loop 信息以栈的形式保存
  /// break 指令将会跳回最近的一个 loop 的出口
  final _loops = <_LoopInfo>[];

  late HTNamespace _curNamespace;

  /// Create a bytecode interpreter.
  /// Each interpreter has a independent global [HTNamespace].
  Hetu({HTErrorHandler? errorHandler, HTModuleHandler? moduleHandler})
      : super(errorHandler: errorHandler, moduleHandler: moduleHandler) {
    _curNamespace = global = HTNamespace(this, id: HTLexicon.global);
  }

  /// Evaluate a string content.
  /// During this process, all declarations will
  /// be defined to current [HTNamespace].
  /// If [invokeFunc] is provided, will immediately
  /// call the function after evaluation completed.
  @override
  Future<dynamic> eval(String content,
      {String? moduleUniqueKey,
      CodeType codeType = CodeType.module,
      bool debugMode = true,
      HTNamespace? namespace,
      String? invokeFunc,
      List<dynamic> positionalArgs = const [],
      Map<String, dynamic> namedArgs = const {},
      List<HTTypeId> typeArgs = const []}) async {
    if (content.isEmpty) throw HTErrorEmpty();

    _compiler = Compiler(this);

    final name = moduleUniqueKey ??
        (HTLexicon.anonymousScript + (_anonymousScriptIndex++).toString());

    try {
      final tokens = Lexer().lex(content, name);
      final bytes = await _compiler.compile(tokens, this, name,
          codeType: codeType, debugMode: debugMode);

      _curCode = _modules[name] = HTBytecode(bytes);
      _curModuleUniqueKey = name;
      var result = execute(namespace: namespace ?? global);
      if (codeType == CodeType.module && invokeFunc != null) {
        result = invoke(invokeFunc,
            positionalArgs: positionalArgs,
            namedArgs: namedArgs,
            errorHandled: true);
      }

      return result;
    } catch (error, stack) {
      handleError(error, stack);
    }
  }

  /// Import a module by a key,
  /// will use module handler plug-in to resolve
  /// the unique key from the key and [curModuleUniqueKey]
  /// user provided to find the correct module.
  /// Module with the same unique key will be ignored.
  /// During this process, all declarations will
  /// be defined to current [HTNamespace].
  /// If [invokeFunc] is provided, will immediately
  /// call the function after evaluation completed.
  @override
  Future<dynamic> import(String key,
      {String? curModuleUniqueKey,
      String? moduleName,
      CodeType codeType = CodeType.module,
      bool debugMode = true,
      String? invokeFunc,
      List<dynamic> positionalArgs = const [],
      Map<String, dynamic> namedArgs = const {},
      List<HTTypeId> typeArgs = const []}) async {
    dynamic result;
    final module = await moduleHandler.import(key, curModuleUniqueKey);

    if (module.duplicate) return;

    final savedNamespace = _curNamespace;
    if ((moduleName != null) && (moduleName != HTLexicon.global)) {
      _curNamespace = HTNamespace(this, id: moduleName, closure: global);
      global.define(_curNamespace);
    }

    result = await eval(module.content,
        moduleUniqueKey: module.uniqueKey,
        namespace: _curNamespace,
        codeType: codeType,
        debugMode: debugMode,
        invokeFunc: invokeFunc,
        positionalArgs: positionalArgs,
        namedArgs: namedArgs,
        typeArgs: typeArgs);

    _curNamespace = savedNamespace;

    return result;
  }

  /// Call a function within current [HTNamespace].
  @override
  dynamic invoke(String funcName,
      {String? className,
      List<dynamic> positionalArgs = const [],
      Map<String, dynamic> namedArgs = const {},
      List<HTTypeId> typeArgs = const [],
      bool errorHandled = false}) {
    try {
      var func;
      if (className != null) {
        // 类的静态函数
        HTClass klass = global.fetch(className);
        final func = klass.memberGet(funcName);

        if (func is HTFunction) {
          return func.call(
              positionalArgs: positionalArgs,
              namedArgs: namedArgs,
              typeArgs: typeArgs);
        } else {
          throw HTErrorCallable(funcName);
        }
      } else {
        func = global.fetch(funcName);
        if (func is HTFunction) {
          return func.call(
              positionalArgs: positionalArgs,
              namedArgs: namedArgs,
              typeArgs: typeArgs);
        } else {
          HTErrorCallable(funcName);
        }
      }
    } catch (error, stack) {
      if (errorHandled) rethrow;

      handleError(error, stack);
    }
  }

  /// Handle a error thrown by other funcion in Hetu.
  @override
  void handleError(Object error, [StackTrace? stack]) {
    var sb = StringBuffer();
    for (var funcName in HTFunction.callStack) {
      sb.writeln('  $funcName');
    }
    sb.writeln('\n$stack');
    var callStack = sb.toString();

    if (error is! HTInterpreterError) {
      HTInterpreterError itpErr;
      if (error is HTParserError) {
        itpErr = HTInterpreterError(
            '${error.message}\nHetu call stack:\n$callStack\nDart call stack:\n',
            error.type,
            _compiler.curModuleUniqueKey,
            _compiler.curLine,
            _compiler.curColumn);
      } else if (error is HTError) {
        itpErr = HTInterpreterError(
            '${error.message}\nHetu call stack:\n$callStack\nDart call stack:\n',
            error.type,
            curModuleUniqueKey,
            curLine,
            curColumn);
      } else {
        itpErr = HTInterpreterError(
            '$error\nHetu call stack:\n$callStack\nDart call stack:\n',
            HTErrorType.other,
            curModuleUniqueKey,
            curLine,
            curColumn);
      }

      errorHandler.handle(itpErr);
    } else {
      errorHandler.handle(error);
    }
  }

  /// Compile a script content into bytecode for later use.
  Future<Uint8List> compile(String content, String moduleName,
      {CodeType codeType = CodeType.module, bool debugMode = true}) async {
    final bytesBuilder = BytesBuilder();

    try {
      final tokens = Lexer().lex(content, moduleName);
      final bytes = await _compiler.compile(tokens, this, moduleName,
          codeType: codeType, debugMode: debugMode);

      bytesBuilder.add(bytes);
    } catch (e, stack) {
      var sb = StringBuffer();
      for (var funcName in HTFunction.callStack) {
        sb.writeln('  $funcName');
      }
      sb.writeln('\n$stack');
      var callStack = sb.toString();

      if (e is! HTInterpreterError) {
        HTInterpreterError newErr;
        if (e is HTParserError) {
          newErr = HTInterpreterError(
              '${e.message}\nHetu call stack:\n$callStack\nDart call stack:\n',
              e.type,
              _compiler.curModuleUniqueKey,
              _compiler.curLine,
              _compiler.curColumn);
        } else if (e is HTError) {
          newErr = HTInterpreterError(
              '${e.message}\nHetu call stack:\n$callStack\nDart call stack:\n',
              e.type,
              curModuleUniqueKey,
              curLine,
              curColumn);
        } else {
          newErr = HTInterpreterError(
              '$e\nHetu call stack:\n$callStack\nDart call stack:\n',
              HTErrorType.other,
              curModuleUniqueKey,
              curLine,
              curColumn);
        }

        errorHandler.handle(newErr);
      } else {
        errorHandler.handle(e);
      }
    } finally {
      return bytesBuilder.toBytes();
    }
  }

  /// Load a pre-compiled bytecode in to module library.
  /// If [run] is true, then execute the bytecode immediately.
  dynamic load(Uint8List code, String moduleUniqueKey,
      {bool run = true, int ip = 0}) {}

  /// Interpret a loaded module with the key of [moduleUniqueKey]
  /// Starting from the instruction pointer of [ip]
  /// This function will return current value when encountered [OpCode.endOfExec] or [OpCode.endOfFunc].
  /// If [moduleUniqueKey] != null, will return to original [HTBytecode] module.
  /// If [ip] != null, will return to original [_curCode.ip].
  /// If [namespace] != null, will return to original [HTNamespace]
  ///
  /// Once changed into a new module, will open a new area of register space
  /// Every register space holds its own temporary values.
  /// Such as currrent value, current symbol, current line & column, etc.
  dynamic execute(
      {String? moduleUniqueKey,
      int? ip,
      HTNamespace? namespace,
      bool moveRegIndex = false}) {
    final savedModuleUniqueKey = curModuleUniqueKey;
    final savedIp = _curCode.ip;
    final savedNamespace = _curNamespace;

    var codeChanged = false;
    var ipChanged = false;
    var regIndexMoved = moveRegIndex;
    if (moduleUniqueKey != null && (curModuleUniqueKey != moduleUniqueKey)) {
      _curModuleUniqueKey = moduleUniqueKey;
      _curCode = _modules[moduleUniqueKey]!;
      codeChanged = true;
      ipChanged = true;
      regIndexMoved = true;
    }
    if (ip != null && _curCode.ip != ip) {
      _curCode.ip = ip;
      ipChanged = true;
      regIndexMoved = true;
    }
    if (namespace != null && _curNamespace != namespace) {
      _curNamespace = namespace;
    }

    if (regIndexMoved) {
      ++_regIndex;
      if (_registers.length <= _regIndex * HTRegIdx.length) {
        _registers.length += HTRegIdx.length;
      }
    }

    final result = _execute();

    if (codeChanged) {
      _curModuleUniqueKey = savedModuleUniqueKey;
      _curCode = _modules[_curModuleUniqueKey]!;
    }

    if (ipChanged) {
      _curCode.ip = savedIp;
    }

    if (regIndexMoved) {
      --_regIndex;
    }

    _curNamespace = savedNamespace;

    return result;
  }

  dynamic _execute() {
    var instruction = _curCode.read();
    while (instruction != HTOpCode.endOfFile) {
      switch (instruction) {
        case HTOpCode.signature:
          _curCode.readUint32();
          break;
        case HTOpCode.version:
          final major = _curCode.read();
          final minor = _curCode.read();
          final patch = _curCode.readUint16();
          _curCode.version = Version(major, minor, patch);
          break;
        case HTOpCode.debug:
          debugMode = _curCode.read() == 0 ? false : true;
          break;
        // 将字面量存储在本地变量中
        case HTOpCode.local:
          _storeLocal();
          break;
        // 将本地变量存入下一个字节代表的寄存器位置中
        case HTOpCode.register:
          final index = _curCode.read();
          _setRegVal(index, _curValue);
          break;
        case HTOpCode.goto:
          final distance = _curCode.readInt16();
          _curCode.ip += distance;
          break;
        case HTOpCode.debugInfo:
          _curLine = _curCode.readUint16();
          _curColumn = _curCode.readUint16();
          break;
        case HTOpCode.objectSymbol:
          _curObjectSymbol = _curSymbol;
          break;
        // 循环开始，记录断点
        case HTOpCode.loopPoint:
          final continueLength = _curCode.readUint16();
          final breakLength = _curCode.readUint16();
          _loops.add(_LoopInfo(_curCode.ip, _curCode.ip + continueLength,
              _curCode.ip + breakLength, _curNamespace));
          break;
        case HTOpCode.breakLoop:
          _curCode.ip = _loops.last.breakIp;
          _curNamespace = _loops.last.namespace;
          _loops.removeLast();
          _curLoopCount -= 1;
          break;
        case HTOpCode.continueLoop:
          _curCode.ip = _loops.last.continueIp;
          _curNamespace = _loops.last.namespace;
          break;
        // 匿名语句块，blockStart 一定要和 blockEnd 成对出现
        case HTOpCode.block:
          final id = _curCode.readShortUtf8String();
          _curNamespace = HTNamespace(this, id: id, closure: _curNamespace);
          break;
        case HTOpCode.endOfBlock:
          _curNamespace = _curNamespace.closure!;
          break;
        // 语句结束
        case HTOpCode.endOfStmt:
          _curSymbol = null;
          break;
        case HTOpCode.endOfExec:
          return _curValue;
        case HTOpCode.endOfFunc:
          final loopCount = _curLoopCount;
          for (var i = 0; i < loopCount; ++i) {
            _loops.removeLast();
          }
          return _curValue;
        case HTOpCode.constTable:
          final int64Length = _curCode.readUint16();
          for (var i = 0; i < int64Length; ++i) {
            _curCode.addInt(_curCode.readInt64());
          }
          final float64Length = _curCode.readUint16();
          for (var i = 0; i < float64Length; ++i) {
            _curCode.addConstFloat(_curCode.readFloat64());
          }
          final utf8StringLength = _curCode.readUint16();
          for (var i = 0; i < utf8StringLength; ++i) {
            _curCode.addConstString(_curCode.readUtf8String());
          }
          break;
        // 变量表
        case HTOpCode.declTable:
          var enumDeclLength = _curCode.readUint16();
          for (var i = 0; i < enumDeclLength; ++i) {
            _handleEnumDecl();
          }
          var funcDeclLength = _curCode.readUint16();
          for (var i = 0; i < funcDeclLength; ++i) {
            _handleFuncDecl();
          }
          var classDeclLength = _curCode.readUint16();
          for (var i = 0; i < classDeclLength; ++i) {
            _handleClassDecl();
          }
          var varDeclLength = _curCode.readUint16();
          for (var i = 0; i < varDeclLength; ++i) {
            _handleVarDecl();
          }
          break;
        case HTOpCode.ifStmt:
          bool condition = _curValue;
          final thenBranchLength = _curCode.readUint16();
          if (!condition) {
            _curCode.skip(thenBranchLength);
          }
          break;
        case HTOpCode.whileStmt:
          final hasCondition = _curCode.readBool();
          if (hasCondition && !_curValue) {
            _curCode.ip = _loops.last.breakIp;
            _loops.removeLast();
          }
          break;
        case HTOpCode.doStmt:
          if (_curValue) {
            _curCode.ip = _loops.last.startIp;
          }
          break;
        case HTOpCode.whenStmt:
          _handleWhenStmt();
          break;
        case HTOpCode.assign:
        case HTOpCode.assignMultiply:
        case HTOpCode.assignDevide:
        case HTOpCode.assignAdd:
        case HTOpCode.assignSubtract:
          _handleAssignOp(instruction);
          break;
        case HTOpCode.logicalOr:
        case HTOpCode.logicalAnd:
        case HTOpCode.equal:
        case HTOpCode.notEqual:
        case HTOpCode.lesser:
        case HTOpCode.greater:
        case HTOpCode.lesserOrEqual:
        case HTOpCode.greaterOrEqual:
        case HTOpCode.typeIs:
        case HTOpCode.typeIsNot:
        case HTOpCode.add:
        case HTOpCode.subtract:
        case HTOpCode.multiply:
        case HTOpCode.devide:
        case HTOpCode.modulo:
          _handleBinaryOp(instruction);
          break;
        case HTOpCode.negative:
        case HTOpCode.logicalNot:
        case HTOpCode.preIncrement:
        case HTOpCode.preDecrement:
          _handleUnaryPrefixOp(instruction);
          break;
        case HTOpCode.memberGet:
        case HTOpCode.subGet:
        case HTOpCode.call:
        case HTOpCode.postIncrement:
        case HTOpCode.postDecrement:
          _handleUnaryPostfixOp(instruction);
          break;
        default:
          print('Unknown opcode: $instruction');
          break;
      }

      instruction = _curCode.read();
    }
  }

  // void _resolve() {}

  void _storeLocal() {
    final valueType = _curCode.read();
    switch (valueType) {
      case HTValueTypeCode.NULL:
        _curValue = null;
        break;
      case HTValueTypeCode.boolean:
        (_curCode.read() == 0) ? _curValue = false : _curValue = true;
        break;
      case HTValueTypeCode.int64:
        final index = _curCode.readUint16();
        _curValue = _curCode.getInt64(index);
        break;
      case HTValueTypeCode.float64:
        final index = _curCode.readUint16();
        _curValue = _curCode.getFloat64(index);
        break;
      case HTValueTypeCode.utf8String:
        final index = _curCode.readUint16();
        _curValue = _curCode.getUtf8String(index);
        break;
      case HTValueTypeCode.symbol:
        _curSymbol = _curCode.readShortUtf8String();
        final isGetKey = _curCode.readBool();
        if (!isGetKey) {
          _curRefType = _RefType.normal;
          _curValue =
              _curNamespace.fetch(_curSymbol!, from: _curNamespace.fullName);
        } else {
          _curRefType = _RefType.member;
          // reg[13] 是 object，reg[14] 是 key
          _curValue = _curSymbol;
        }
        break;
      case HTValueTypeCode.group:
        _curValue = execute(moveRegIndex: true);
        break;
      case HTValueTypeCode.tuple:
        _curValue = execute(moveRegIndex: true);
        break;
      case HTValueTypeCode.list:
        final list = [];
        final length = _curCode.readUint16();
        for (var i = 0; i < length; ++i) {
          final listItem = execute();
          list.add(listItem);
        }
        _curValue = list;
        break;
      case HTValueTypeCode.map:
        final map = {};
        final length = _curCode.readUint16();
        for (var i = 0; i < length; ++i) {
          final key = execute();
          final value = execute();
          map[key] = value;
        }
        _curValue = map;
        break;
      case HTValueTypeCode.function:
        final id = _curCode.readShortUtf8String();

        final hasExternalTypedef = _curCode.readBool();
        String? externalTypedef;
        if (hasExternalTypedef) {
          externalTypedef = _curCode.readShortUtf8String();
        }

        final funcType = FunctionType.literal;
        final isVariadic = _curCode.readBool();
        final minArity = _curCode.read();
        final maxArity = _curCode.read();
        final paramDecls = _getParams(_curCode.read());

        var returnType = HTTypeId.ANY;
        final hasTypeId = _curCode.readBool();
        if (hasTypeId) {
          returnType = _getTypeId();
        }

        int? definitionIp;
        final hasDefinition = _curCode.readBool();
        if (hasDefinition) {
          final length = _curCode.readUint16();
          definitionIp = _curCode.ip;
          _curCode.skip(length);
        }

        final func = HTBytecodeFunction(id, this, curModuleUniqueKey,
            classId: _curClass?.id,
            funcType: funcType,
            externalTypedef: externalTypedef,
            parameterDeclarations: paramDecls,
            returnType: returnType,
            definitionIp: definitionIp,
            isVariadic: isVariadic,
            minArity: minArity,
            maxArity: maxArity,
            context: _curNamespace);

        if (!hasExternalTypedef) {
          _curValue = func;
        } else {
          final externalFunc =
              unwrapExternalFunctionType(externalTypedef!, func);
          _curValue = externalFunc;
        }
        break;
      case HTValueTypeCode.typeid:
        _curValue = _getTypeId();
        break;
      default:
        throw HTErrorUnkownValueType(valueType);
    }
  }

  void _assignCurRef(dynamic value) {
    switch (_curRefType) {
      case _RefType.normal:
        _curNamespace.assign(_curSymbol!, value, from: _curNamespace.fullName);
        break;
      case _RefType.member:
        final object = _getRegVal(HTRegIdx.postfixObject);
        final key = _getRegVal(HTRegIdx.postfixKey);
        if (object == null || object == HTObject.NULL) {
          throw HTErrorNullObject(_curObjectSymbol!);
        }
        // 如果是 Hetu 对象
        if (object is HTObject) {
          object.memberSet(key!, value, from: _curNamespace.fullName);
        }
        // 如果是 Dart 对象
        else {
          final typeString = object.runtimeType.toString();
          final id = HTTypeId.parseBaseTypeId(typeString);
          final externClass = fetchExternalClass(id);
          externClass.instanceMemberSet(object, key!, value);
        }
        break;
      case _RefType.sub:
        final object = _getRegVal(HTRegIdx.postfixObject);
        final key = _getRegVal(HTRegIdx.postfixKey);
        if (object == null || object == HTObject.NULL) {
          throw HTErrorNullObject(object);
        }
        // 如果是 buildin 集合
        if ((object is List) || (object is Map)) {
          object[key] = value;
        }
        // 如果是 Hetu 对象
        else if (object is HTObject) {
          object.subSet(key, value);
        }
        // 如果是 Dart 对象
        else {
          final typeString = object.runtimeType.toString();
          final id = HTTypeId.parseBaseTypeId(typeString);
          final externClass = fetchExternalClass(id);
          externClass.instanceSubSet(object, key!, value);
        }
        break;
    }
  }

  void _handleWhenStmt() {
    var condition = _curValue;
    final hasCondition = _curCode.readBool();

    final casesCount = _curCode.read();
    final branchesIpList = <int>[];
    final casesList = [];
    for (var i = 0; i < casesCount; ++i) {
      branchesIpList.add(_curCode.readUint16());
    }
    final elseBranchIp = _curCode.readUint16();
    final endIp = _curCode.readUint16();

    for (var i = 0; i < casesCount; ++i) {
      final value = execute();
      casesList.add(value);
    }

    final startIp = _curCode.ip;

    var index = -1;
    if (hasCondition) {
      index = casesList.indexOf(condition);
    }

    if (index != -1) {
      final distance = branchesIpList[index];
      _curCode.skip(distance);
      execute();
      _curCode.ip = startIp + endIp;
    } else {
      if (elseBranchIp > 0) {
        final distance = elseBranchIp;
        _curCode.skip(distance);
        execute();
      }
    }
  }

  void _handleAssignOp(int opcode) {
    switch (opcode) {
      case HTOpCode.assign:
        final value = _getRegVal(HTRegIdx.assign);
        _assignCurRef(value);
        _curValue = value;
        break;
      case HTOpCode.assignMultiply:
        final leftValue = _curValue;
        final value = leftValue * _getRegVal(HTRegIdx.assign);
        _assignCurRef(value);
        _curValue = value;
        break;
      case HTOpCode.assignDevide:
        final leftValue = _curValue;
        final value = leftValue / _getRegVal(HTRegIdx.assign);
        _assignCurRef(value);
        _curValue = value;
        break;
      case HTOpCode.assignAdd:
        final leftValue = _curValue;
        final value = leftValue + _getRegVal(HTRegIdx.assign);
        _assignCurRef(value);
        _curValue = value;
        break;
      case HTOpCode.assignSubtract:
        final leftValue = _curValue;
        final value = leftValue - _getRegVal(HTRegIdx.assign);
        _assignCurRef(value);
        _curValue = value;
        break;
    }
  }

  void _handleBinaryOp(int opcode) {
    switch (opcode) {
      case HTOpCode.logicalOr:
        _curValue = _getRegVal(HTRegIdx.orLeft) || _curValue;
        break;
      case HTOpCode.logicalAnd:
        _curValue = _getRegVal(HTRegIdx.andLeft) && _curValue;
        break;
      case HTOpCode.equal:
        _curValue = _getRegVal(HTRegIdx.equalLeft) == _curValue;
        break;
      case HTOpCode.notEqual:
        _curValue = _getRegVal(HTRegIdx.equalLeft) != _curValue;
        break;
      case HTOpCode.lesser:
        _curValue = _getRegVal(HTRegIdx.relationLeft) < _curValue;
        break;
      case HTOpCode.greater:
        _curValue = _getRegVal(HTRegIdx.relationLeft) > _curValue;
        break;
      case HTOpCode.lesserOrEqual:
        _curValue = _getRegVal(HTRegIdx.relationLeft) <= _curValue;
        break;
      case HTOpCode.greaterOrEqual:
        _curValue = _getRegVal(HTRegIdx.relationLeft) >= _curValue;
        break;
      case HTOpCode.typeIs:
        var object = _getRegVal(HTRegIdx.relationLeft);
        var typeid = _curValue;
        if (typeid is! HTTypeId) {
          throw HTErrorNotType(typeid.toString());
        }
        _curValue = encapsulate(object).isA(typeid);
        break;
      case HTOpCode.typeIsNot:
        var object = _getRegVal(HTRegIdx.relationLeft);
        var typeid = _curValue;
        if (typeid is! HTTypeId) {
          throw HTErrorNotType(typeid.toString());
        }
        _curValue = encapsulate(object).isNotA(typeid);
        break;
      case HTOpCode.add:
        _curValue = _getRegVal(HTRegIdx.addLeft) + _curValue;
        break;
      case HTOpCode.subtract:
        // final left = _getRegVal(HTRegIdx.addLeft);
        // final right = _getRegVal(HTRegIdx.addRight);
        // _curValue = left - right;
        _curValue = _getRegVal(HTRegIdx.addLeft) - _curValue;
        break;
      case HTOpCode.multiply:
        _curValue = _getRegVal(HTRegIdx.multiplyLeft) * _curValue;
        break;
      case HTOpCode.devide:
        _curValue = _getRegVal(HTRegIdx.multiplyLeft) / _curValue;
        break;
      case HTOpCode.modulo:
        _curValue = _getRegVal(HTRegIdx.multiplyLeft) % _curValue;
        break;
      default:
      // throw HTErrorUndefinedBinaryOperator(_getRegVal(left).toString(), _getRegVal(right).toString(), opcode);
    }
  }

  void _handleUnaryPrefixOp(int op) {
    final object = _curValue;
    switch (op) {
      case HTOpCode.negative:
        _curValue = -object;
        break;
      case HTOpCode.logicalNot:
        _curValue = !object;
        break;
      case HTOpCode.preIncrement:
        _curValue = object + 1;
        _assignCurRef(_curValue);
        break;
      case HTOpCode.preDecrement:
        _curValue = object - 1;
        _assignCurRef(_curValue);
        break;
      default:
      // throw HTErrorUndefinedOperator(_getRegVal(left).toString(), _getRegVal(right).toString(), HTLexicon.add);
    }
  }

  void _handleCallExpr() {
    final callee = _getRegVal(HTRegIdx.postfixObject);

    final positionalArgs = [];
    final positionalArgsLength = _curCode.read();
    for (var i = 0; i < positionalArgsLength; ++i) {
      final arg = execute();
      positionalArgs.add(arg);
    }

    final namedArgs = <String, dynamic>{};
    final namedArgsLength = _curCode.read();
    for (var i = 0; i < namedArgsLength; ++i) {
      final name = _curCode.readShortUtf8String();
      final arg = execute();
      namedArgs[name] = arg;
    }

    // TODO: typeArgs
    final typeArgs = <HTTypeId>[];

    if (callee is HTFunction) {
<<<<<<< HEAD
      _curValue = callee.call(
          positionalArgs: positionalArgs,
          namedArgs: namedArgs,
          typeArgs: typeArgs);
=======
      // 普通函数
      if (callee.funcType != FunctionType.constructor) {
        _curValue = callee.call(
            positionalArgs: positionalArgs,
            namedArgs: namedArgs,
            typeArgs: typeArgs);
      } else {
        final classId = callee.classId!;
        HTClass klass = global.fetch(classId);
        if (klass.classType != ClassType.extern) {
          // 命名构造函数
          _curValue = klass.createInstance(
              constructorName: callee.id,
              positionalArgs: positionalArgs,
              namedArgs: namedArgs,
              typeArgs: typeArgs);
        } else {
          // 外部命名构造函数
          final externClass = fetchExternalClass(classId);
          final constructor = externClass.memberGet(callee.id);
          if (constructor is HTExternalFunction) {
            _curValue = constructor(
                positionalArgs: positionalArgs,
                namedArgs: namedArgs,
                typeArgs: typeArgs);
          } else {
            return Function.apply(constructor, positionalArgs,
                namedArgs.map((key, value) => MapEntry(Symbol(key), value)));
          }
        }
      }
>>>>>>> 4404a03a
    } // 外部函数
    else if (callee is Function) {
      if (callee is HTExternalFunction) {
        _curValue = callee(
            positionalArgs: positionalArgs,
            namedArgs: namedArgs,
            typeArgs: typeArgs);
      } else {
        _curValue = Function.apply(callee, positionalArgs,
            namedArgs.map((key, value) => MapEntry(Symbol(key), value)));
        // throw HTErrorExternFunc(callee.toString());
      }
    } else if (callee is HTClass) {
      if (callee.classType != ClassType.extern) {
        // 默认构造函数
        _curValue = callee.createInstance(
            positionalArgs: positionalArgs,
            namedArgs: namedArgs,
            typeArgs: typeArgs);
      } else {
        // 外部默认构造函数
        final externClass = fetchExternalClass(callee.id);
        final constructor = externClass.memberGet(callee.id);
        if (constructor is HTExternalFunction) {
          _curValue = constructor(
              positionalArgs: positionalArgs,
              namedArgs: namedArgs,
              typeArgs: typeArgs);
        } else {
          _curValue = Function.apply(constructor, positionalArgs,
              namedArgs.map((key, value) => MapEntry(Symbol(key), value)));
          // throw HTErrorExternFunc(constructor.toString());
        }
      }
    } else {
      throw HTErrorCallable(callee.toString());
    }
  }

  void _handleUnaryPostfixOp(int op) {
    switch (op) {
      case HTOpCode.memberGet:
        var object = _getRegVal(HTRegIdx.postfixObject);
        final key = _getRegVal(HTRegIdx.postfixKey);

        if (object == null || object == HTObject.NULL) {
          throw HTErrorNullObject(_curObjectSymbol!);
        }

        if (object is num) {
          object = HTNumber(object);
        } else if (object is bool) {
          object = HTBoolean(object);
        } else if (object is String) {
          object = HTString(object);
        } else if (object is List) {
          object = HTList(object);
        } else if (object is Map) {
          object = HTMap(object);
        }

        if ((object is HTObject)) {
          _curValue = object.memberGet(key, from: _curNamespace.fullName);
        }
        //如果是Dart对象
        else {
          final typeString = object.runtimeType.toString();
          final id = HTTypeId.parseBaseTypeId(typeString);
          final externClass = fetchExternalClass(id);
          _curValue = externClass.instanceMemberGet(object, key);
        }
        break;
      case HTOpCode.subGet:
        final object = _getRegVal(HTRegIdx.postfixObject);
        final key = _getRegVal(HTRegIdx.postfixKey);

        if (object == null || object == HTObject.NULL) {
          throw HTErrorNullObject(_curObjectSymbol!);
        }

        // TODO: support script subget operator override
        // if (object is! List && object is! Map) {
        //   throw HTErrorSubGet(object.toString());
        // }
        _curValue = object[key];
        _curRefType = _RefType.sub;
        break;
      case HTOpCode.call:
        _handleCallExpr();
        break;
      case HTOpCode.postIncrement:
        _curValue = _getRegVal(HTRegIdx.postfixObject);
        final value = _curValue + 1;
        _assignCurRef(value);
        break;
      case HTOpCode.postDecrement:
        _curValue = _getRegVal(HTRegIdx.postfixObject);
        final value = _curValue - 1;
        _assignCurRef(value);
        break;
    }
  }

  HTTypeId _getTypeId() {
    final id = _curCode.readShortUtf8String();

    final length = _curCode.read();

    final args = <HTTypeId>[];
    for (var i = 0; i < length; ++i) {
      args.add(_getTypeId());
    }

    final isNullable = _curCode.read() == 0 ? false : true;

    return HTTypeId(id, isNullable: isNullable, arguments: args);
  }

  void _handleVarDecl() {
    final id = _curCode.readShortUtf8String();

    final isDynamic = _curCode.readBool();
    final isExtern = _curCode.readBool();
    final isImmutable = _curCode.readBool();
    final isMember = _curCode.readBool();
    final isStatic = _curCode.readBool();

    HTTypeId? declType;
    final hasTypeId = _curCode.readBool();
    if (hasTypeId) {
      declType = _getTypeId();
    }

    int? initializerIp;
    final hasInitializer = _curCode.readBool();
    if (hasInitializer) {
      final length = _curCode.readUint16();
      initializerIp = _curCode.ip;
      _curCode.skip(length);
    }

    final decl = HTBytecodeVariable(id, this, curModuleUniqueKey,
        declType: declType,
        initializerIp: initializerIp,
        isDynamic: isDynamic,
        isExtern: isExtern,
        isImmutable: isImmutable,
        isMember: isMember,
        isStatic: isStatic);

    if (!isMember || isStatic) {
      _curNamespace.define(decl);
    } else {
      _curClass!.defineInstanceMember(decl);
    }
  }

  Map<String, HTBytesParameter> _getParams(int paramDeclsLength) {
    final paramDecls = <String, HTBytesParameter>{};

    for (var i = 0; i < paramDeclsLength; ++i) {
      final id = _curCode.readShortUtf8String();
      final isOptional = _curCode.readBool();
      final isNamed = _curCode.readBool();
      final isVariadic = _curCode.readBool();

      HTTypeId? declType;
      final hasTypeId = _curCode.readBool();
      if (hasTypeId) {
        declType = _getTypeId();
      }

      int? initializerIp;
      final hasInitializer = _curCode.readBool();
      if (hasInitializer) {
        final length = _curCode.readUint16();
        initializerIp = _curCode.ip;
        _curCode.skip(length);
      }

      paramDecls[id] = HTBytesParameter(id, this, curModuleUniqueKey,
          declType: declType,
          initializerIp: initializerIp,
          isOptional: isOptional,
          isNamed: isNamed,
          isVariadic: isVariadic);
    }

    return paramDecls;
  }

  void _handleEnumDecl() {
    final id = _curCode.readShortUtf8String();
    final isExtern = _curCode.readBool();
    final length = _curCode.readUint16();

    var defs = <String, HTEnumItem>{};
    for (var i = 0; i < length; i++) {
      final enumId = _curCode.readShortUtf8String();
      defs[enumId] = HTEnumItem(i, enumId, HTTypeId(id));
    }

    final enumClass = HTEnum(id, defs, this, isExtern: isExtern);

    _curNamespace.define(enumClass);
  }

  void _handleFuncDecl() {
    final id = _curCode.readShortUtf8String();
    final declId = _curCode.readShortUtf8String();

    final hasExternalTypedef = _curCode.readBool();
    String? externalTypedef;
    if (hasExternalTypedef) {
      externalTypedef = _curCode.readShortUtf8String();
    }

    final funcType = FunctionType.values[_curCode.read()];
    final externType = ExternalFunctionType.values[_curCode.read()];
    final isStatic = _curCode.readBool();
    final isConst = _curCode.readBool();
    final isVariadic = _curCode.readBool();

    final minArity = _curCode.read();
    final maxArity = _curCode.read();
    final paramDecls = _getParams(_curCode.read());

    var returnType = HTTypeId.ANY;
    final hasTypeId = _curCode.readBool();
    if (hasTypeId) {
      returnType = _getTypeId();
    }

    int? definitionIp;
    final hasDefinition = _curCode.readBool();
    if (hasDefinition) {
      final length = _curCode.readUint16();
      definitionIp = _curCode.ip;
      _curCode.skip(length);
    }

    final func = HTBytecodeFunction(
      id,
      this,
      curModuleUniqueKey,
      declId: declId,
      classId: _curClass?.id,
      funcType: funcType,
      externalFunctionType: externType,
      externalTypedef: externalTypedef,
      parameterDeclarations: paramDecls,
      returnType: returnType,
      definitionIp: definitionIp,
      isStatic: isStatic,
      isConst: isConst,
      isVariadic: isVariadic,
      minArity: minArity,
      maxArity: maxArity,
    );

    if (!isStatic &&
        (funcType == FunctionType.getter ||
            funcType == FunctionType.setter ||
            funcType == FunctionType.method)) {
      _curClass!.defineInstanceMember(func);
    } else {
      func.context = _curNamespace;
      _curNamespace.define(func);
    }
  }

  void _handleClassDecl() {
    final id = _curCode.readShortUtf8String();

    final classType = ClassType.values[_curCode.read()];

    String? superClassId;
    final hasSuperClass = _curCode.readBool();
    if (hasSuperClass) {
      superClassId = _curCode.readShortUtf8String();
    }

    HTClass? superClass;
    if (id != HTLexicon.object) {
      if (superClassId == null) {
        // TODO: Object基类
        superClass = global.fetch(HTLexicon.object);
      } else {
        superClass =
            _curNamespace.fetch(superClassId, from: _curNamespace.fullName);
      }
    }

    final klassNamespace = HTClassNamespace(id, this, closure: _curNamespace);
    final klass =
        HTClass(id, klassNamespace, superClass, this, classType: classType);

    _curClass = klass;

    // 在开头就定义类本身的名字，这样才可以在类定义体中使用类本身
    _curNamespace.define(klass);

    execute(namespace: klassNamespace);

    // 继承所有父类的成员变量和方法，忽略掉已经被覆盖的那些
    var curSuper = superClass;
    while (curSuper != null) {
      for (final decl in curSuper.instanceMembers.values) {
        if (decl.id.startsWith(HTLexicon.underscore)) {
          continue;
        }
        if (decl is HTVariable) {
          klass.defineInstanceMember(decl.clone(), error: false);
        } else {
          klass.defineInstanceMember(decl,
              error: false); // 函数不能复制，而是在每次call的时候被加上正确的context
        }
      }

      curSuper = curSuper.superClass;
    }

    _curClass = null;
  }
}<|MERGE_RESOLUTION|>--- conflicted
+++ resolved
@@ -925,12 +925,6 @@
     final typeArgs = <HTTypeId>[];
 
     if (callee is HTFunction) {
-<<<<<<< HEAD
-      _curValue = callee.call(
-          positionalArgs: positionalArgs,
-          namedArgs: namedArgs,
-          typeArgs: typeArgs);
-=======
       // 普通函数
       if (callee.funcType != FunctionType.constructor) {
         _curValue = callee.call(
@@ -962,7 +956,6 @@
           }
         }
       }
->>>>>>> 4404a03a
     } // 外部函数
     else if (callee is Function) {
       if (callee is HTExternalFunction) {
