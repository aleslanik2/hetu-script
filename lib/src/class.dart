import 'lexicon.dart';
import 'namespace.dart';
import 'function.dart';
import 'errors.dart';
import 'type.dart';
import 'interpreter.dart';
import 'common.dart';
import 'variable.dart';
import 'declaration.dart';

/// A implementation of [HTNamespace] for [HTClass].
/// For interpreter searching for symbols within class methods.
class HTClassNamespace extends HTNamespace {
  HTClassNamespace(String id, Interpreter interpreter, {HTNamespace? closure})
      : super(interpreter, id: id, closure: closure);

  @override
  dynamic fetch(String varName, {String from = HTLexicon.global}) {
    final getter = '${HTLexicon.getter}$varName';
    if (declarations.containsKey(varName)) {
      if (varName.startsWith(HTLexicon.underscore) &&
          !from.startsWith(fullName)) {
        throw HTErrorPrivateMember(varName);
      }
      final decl = declarations[varName]!;
      if (decl is HTFunction) {
        if (decl.externalTypedef != null) {
          final externalFunc = interpreter.unwrapExternalFunctionType(
              decl.externalTypedef!, decl);
          return externalFunc;
        }
        return decl;
      } else if (decl is HTVariable) {
        if (!decl.isInitialized) {
          decl.initialize();
        }
        return decl.value;
      } else if (decl is HTClass) {
        return null;
      }
    } else if (declarations.containsKey(getter)) {
      if (varName.startsWith(HTLexicon.underscore) &&
          !from.startsWith(fullName)) {
        throw HTErrorPrivateMember(varName);
      }
      final decl = declarations[getter] as HTFunction;
      return decl.call();
    }

    if (closure != null) {
      return closure!.fetch(varName, from: from);
    }

    throw HTErrorUndefined(varName);
  }

  @override
  void assign(String varName, dynamic value, {String from = HTLexicon.global}) {
    final setter = '${HTLexicon.setter}$varName';
    if (declarations.containsKey(varName)) {
      if (varName.startsWith(HTLexicon.underscore) &&
          !from.startsWith(fullName)) {
        throw HTErrorPrivateMember(varName);
      }
      final decl = declarations[varName]!;
      if (decl is HTVariable) {
        decl.assign(value);
        return;
      } else {
        throw HTErrorImmutable(varName);
      }
    } else if (declarations.containsKey(setter)) {
      if (varName.startsWith(HTLexicon.underscore) &&
          !from.startsWith(fullName)) {
        throw HTErrorPrivateMember(varName);
      }
      final setterFunc = declarations[setter] as HTFunction;
      setterFunc.call(positionalArgs: [value]);
      return;
    }

    if (closure != null) {
      closure!.assign(varName, value, from: from);
      return;
    }

    throw HTErrorUndefined(varName);
  }
}

/// [HTClass] is the Dart implementation of the class declaration in Hetu.
/// [static] members in Hetu class are stored within a _namespace of [HTClassNamespace].
/// instance members of this class created by [createInstance] are stored in [instanceMembers].
class HTClass extends HTTypeId with HTDeclaration, InterpreterRef {
  var _instanceIndex = 0;

  @override
  String toString() => '${HTLexicon.CLASS} $id';

  @override
  final HTTypeId typeid = HTTypeId.CLASS;

  final HTClassNamespace namespace;

  late final ClassType _classType;
  ClassType get classType => _classType;

  /// The type parameters of the class.
  final List<String> typeParams;

  /// Super class of this class
  ///
  /// If a class is not extends from any super class, then it is the child of class `Object`
  final HTClass? superClass;

  /// The instance member variables defined in class definition.
  final instanceMembers = <String, HTDeclaration>{};
  // final Map<String, HTClass> instanceNestedClasses = {};

  /// Create a default [HTClass] instance.
  HTClass(String id, this.namespace, this.superClass, Interpreter interpreter,
      {ClassType classType = ClassType.normal, this.typeParams = const []})
      : super(id, isNullable: false) {
    this.interpreter = interpreter;
    this.id = id;
    _classType = classType;
  }

  /// Wether there's a member in this [HTClass] by the [varName].
  @override
  bool contains(String varName) =>
      namespace.declarations.containsKey(varName) ||
      namespace.declarations.containsKey('${HTLexicon.getter}$varName') ||
      namespace.declarations.containsKey('$id.$varName');

  /// Get a value of a static member from this [HTClass].
  @override
  dynamic memberGet(String varName, {String from = HTLexicon.global}) {
    final getter = '${HTLexicon.getter}$varName';
    final constructor = '${HTLexicon.constructor}$varName';
    final externalName = '$id.$varName';

    if (namespace.declarations.containsKey(varName)) {
      if (varName.startsWith(HTLexicon.underscore) &&
          !from.startsWith(namespace.fullName)) {
        throw HTErrorPrivateMember(varName);
      }
      final decl = namespace.declarations[varName]!;
      if (decl is HTFunction) {
        if (decl.externalTypedef != null) {
          final externalFunc = interpreter.unwrapExternalFunctionType(
              decl.externalTypedef!, decl);
          return externalFunc;
        }
        return decl;
      } else if (decl is HTVariable) {
        if (!decl.isInitialized) {
          decl.initialize();
        }
        return decl.value;
      } else if (decl is HTClass) {
        return null;
      }
    } else if (namespace.declarations.containsKey(getter)) {
      if (varName.startsWith(HTLexicon.underscore) &&
          !from.startsWith(namespace.fullName)) {
        throw HTErrorPrivateMember(varName);
      }
      final func = namespace.declarations[getter] as HTFunction;
      return func.call();
<<<<<<< HEAD
=======
    } else if (namespace.declarations.containsKey(constructor)) {
      if (varName.startsWith(HTLexicon.underscore) &&
          !from.startsWith(namespace.fullName)) {
        throw HTErrorPrivateMember(varName);
      }
      return namespace.declarations[constructor] as HTFunction;
>>>>>>> 4404a03a
    } else if (namespace.declarations.containsKey(externalName) &&
        _classType == ClassType.extern) {
      if (varName.startsWith(HTLexicon.underscore) &&
          !from.startsWith(namespace.fullName)) {
        throw HTErrorPrivateMember(varName);
      }
      final decl = namespace.declarations[externalName]!;
      final externClass = interpreter.fetchExternalClass(id);
      if (decl is HTFunction) {
        return decl;
      } else if (decl is HTVariable) {
        return externClass.memberGet(externalName);
      } else if (decl is HTClass) {
        return null;
      }
    }

    throw HTErrorUndefined(varName);
  }

  /// Assign a value to a static member of this [HTClass].
  @override
  void memberSet(String varName, dynamic value,
      {String from = HTLexicon.global}) {
    final setter = '${HTLexicon.setter}$varName';
    final externalName = '$id.$varName';

    if (namespace.declarations.containsKey(varName)) {
      if (varName.startsWith(HTLexicon.underscore) &&
          !from.startsWith(namespace.fullName)) {
        throw HTErrorPrivateMember(varName);
      }
      final decl = namespace.declarations[varName]!;
      if (decl is HTVariable) {
        decl.assign(value);
        return;
      } else {
        throw HTErrorImmutable(varName);
      }
    } else if (namespace.declarations.containsKey(setter)) {
      if (varName.startsWith(HTLexicon.underscore) &&
          !from.startsWith(namespace.fullName)) {
        throw HTErrorPrivateMember(varName);
      }
      final setterFunc = namespace.declarations[setter] as HTFunction;
      setterFunc.call(positionalArgs: [value]);
      return;
    } else if (namespace.declarations.containsKey(externalName) &&
        _classType == ClassType.extern) {
      final externClass = interpreter.fetchExternalClass(id);
      externClass.memberSet(externalName, value);
      return;
    }

    throw HTErrorUndefined(varName);
  }

  /// Add a instance member declaration to this [HTClass].
  void defineInstanceMember(HTDeclaration decl,
      {bool override = false, bool error = true}) {
    if (decl is HTClass) {
      throw HTErrorClassOnInstance();
    }
    if ((!instanceMembers.containsKey(decl.id)) || override) {
      instanceMembers[decl.id] = decl;
    } else {
      if (error) throw HTErrorDefinedRuntime(decl.id);
    }
  }

  /// Create a [HTInstance] from this [HTClass].
  HTInstance createInstance(
      {String? constructorName,
      List<dynamic> positionalArgs = const [],
      Map<String, dynamic> namedArgs = const {},
      List<HTTypeId> typeArgs = const []}) {
    var instance = HTInstance(id, interpreter, _instanceIndex++,
        typeArgs: typeArgs, closure: namespace);

    for (final decl in instanceMembers.values) {
      if (decl is HTFunction) {
        instance.define(decl);
      } else if (decl is HTVariable) {
        instance.define(decl.clone());
      } else if (decl is HTClass) {}
    }

    final funcId = constructorName ?? HTLexicon.constructor;
    if (namespace.declarations.containsKey(funcId)) {
      /// TODO：对象初始化时从父类逐个调用构造函数
      final constructor = namespace.declarations[funcId] as HTFunction;
      constructor.context = instance;
      constructor.call(
          positionalArgs: positionalArgs,
          namedArgs: namedArgs,
          typeArgs: typeArgs);
    }

    return instance;
  }

  /// Call a static function of this [HTClass].
  dynamic invoke(String funcName,
      {List<dynamic> positionalArgs = const [],
      Map<String, dynamic> namedArgs = const {},
      List<HTTypeId> typeArgs = const [],
      bool errorHandled = true}) {
    try {
      final func = memberGet(funcName, from: namespace.fullName);

      if (func is HTFunction) {
        return func.call(
            positionalArgs: positionalArgs,
            namedArgs: namedArgs,
            typeArgs: typeArgs);
      } else {
        throw HTErrorCallable(funcName);
      }
    } catch (error, stack) {
      if (errorHandled) rethrow;

      interpreter.handleError(error, stack);
    }
  }
}

/// The Dart implementation of the instance in Hetu.
/// [HTInstance] carries all decl from its super classes.
class HTInstance extends HTNamespace {
  @override
  late final HTTypeId typeid;

  /// Create a default [HTInstance] instance.
  HTInstance(String className, Interpreter interpreter, int index,
      {List<HTTypeId> typeArgs = const [], HTNamespace? closure})
      : super(interpreter,
            id: '${HTLexicon.instance}$index', closure: closure) {
    typeid = HTTypeId(className, arguments: typeArgs = const []);
  }

  @override
  String toString() {
    final func = memberGet('toString');
    if (func is HTFunction) {
      return func.call();
    } else if (func is Function) {
      return func();
    } else {
      return id;
    }
  }

  @override
  bool contains(String varName) =>
      declarations.containsKey(varName) ||
      declarations.containsKey('${HTLexicon.getter}$varName');

  @override
  dynamic fetch(String varName, {String from = HTLexicon.global}) {
    if (contains(varName)) {
      return memberGet(varName, from: from);
    }

    if (closure != null) {
      return closure!.fetch(varName, from: from);
    }

    throw HTErrorUndefined(varName);
  }

  @override
  void assign(String varName, dynamic value, {String from = HTLexicon.global}) {
    if (contains(varName)) {
      memberSet(varName, value, from: from);
      return;
    }

    if (closure != null) {
      closure!.assign(varName, value, from: from);
      return;
    }

    throw HTErrorUndefined(varName);
  }

  @override
  dynamic memberGet(String varName, {String from = HTLexicon.global}) {
    final getter = '${HTLexicon.getter}$varName';
    if (declarations.containsKey(varName)) {
      if (varName.startsWith(HTLexicon.underscore) &&
          !from.startsWith(fullName)) {
        throw HTErrorPrivateMember(varName);
      }
      final decl = declarations[varName]!;
      if (decl is HTFunction) {
        if (decl.externalTypedef != null) {
          final externalFunc = interpreter.unwrapExternalFunctionType(
              decl.externalTypedef!, decl);
          return externalFunc;
        }
        if (decl.funcType != FunctionType.literal) {
          decl.context = this;
        }
        return decl;
      } else if (decl is HTVariable) {
        if (!decl.isInitialized) {
          decl.initialize();
        }
        return decl.value;
      }
    } else if (declarations.containsKey(getter)) {
      if (varName.startsWith(HTLexicon.underscore) &&
          !from.startsWith(fullName)) {
        throw HTErrorPrivateMember(varName);
      }
      final method = declarations[getter] as HTFunction;
      method.context = this;
      return method.call();
    }

    // TODO: 这里应该改成写在脚本的Object上才对
    switch (varName) {
      case 'typeid':
        return typeid;
      case 'toString':
        return (
                {List<dynamic> positionalArgs = const [],
                Map<String, dynamic> namedArgs = const {},
                List<HTTypeId> typeArgs = const []}) =>
            '${HTLexicon.instanceOf}$typeid';
      default:
        throw HTErrorUndefined(varName);
    }
  }

  @override
  void memberSet(String varName, dynamic value,
      {String from = HTLexicon.global}) {
    final setter = '${HTLexicon.setter}$varName';
    if (declarations.containsKey(varName)) {
      if (varName.startsWith(HTLexicon.underscore) &&
          !from.startsWith(fullName)) {
        throw HTErrorPrivateMember(varName);
      }
      final decl = declarations[varName]!;
      if (decl is HTVariable) {
        decl.assign(value);
        return;
      } else {
        throw HTErrorImmutable(varName);
      }
    } else if (declarations.containsKey(setter)) {
      if (varName.startsWith(HTLexicon.underscore) &&
          !from.startsWith(fullName)) {
        throw HTErrorPrivateMember(varName);
      }
      final method = declarations[setter] as HTFunction;
      method.context = this;
      method.call(positionalArgs: [value]);
      return;
    }

    throw HTErrorUndefined(varName);
  }

  /// Call a member function of this [HTInstance].
  dynamic invoke(String funcName,
      {List<dynamic> positionalArgs = const [],
      Map<String, dynamic> namedArgs = const {},
      List<HTTypeId> typeArgs = const [],
      bool errorHandled = true}) {
    try {
      HTFunction func = memberGet(funcName, from: fullName);
      return func.call(
          positionalArgs: positionalArgs,
          namedArgs: namedArgs,
          typeArgs: typeArgs);
    } catch (error, stack) {
      if (errorHandled) rethrow;

      interpreter.handleError(error, stack);
    }
  }
}<|MERGE_RESOLUTION|>--- conflicted
+++ resolved
@@ -168,15 +168,12 @@
       }
       final func = namespace.declarations[getter] as HTFunction;
       return func.call();
-<<<<<<< HEAD
-=======
     } else if (namespace.declarations.containsKey(constructor)) {
       if (varName.startsWith(HTLexicon.underscore) &&
           !from.startsWith(namespace.fullName)) {
         throw HTErrorPrivateMember(varName);
       }
       return namespace.declarations[constructor] as HTFunction;
->>>>>>> 4404a03a
     } else if (namespace.declarations.containsKey(externalName) &&
         _classType == ClassType.extern) {
       if (varName.startsWith(HTLexicon.underscore) &&
