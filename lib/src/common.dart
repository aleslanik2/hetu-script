--- conflicted
+++ resolved
@@ -3,6 +3,7 @@
 import 'extern_class.dart';
 import 'parser.dart';
 import 'lexicon.dart';
+import 'errors.dart';
 
 typedef ReadFileMethod = dynamic Function(String filepath);
 Future<String> defaultReadFileMethod(String filapath) async => await File(filapath).readAsString();
@@ -16,19 +17,20 @@
 
   /// 注册外部命名空间，以访问外部类的构造函数和static成员
   /// 在脚本中需要存在对应的extern class声明
-  void bindExternalClass(String id, HT_ExternClass namespace);
+  void bindExternalNamespace(String id, HT_ExternNamespace namespace);
+  HT_ExternNamespace fetchExternalClass(String id);
+  void bindExternalFunction(String id, Function function);
+  Function fetchExternalFunction(String id);
+
+  void bindExternalVariable(String id, Function getter, Function setter);
+  dynamic getExternalVariable(String id);
+  void setExternalVariable(String id, value);
 
   dynamic eval(
     String content, {
-<<<<<<< HEAD
-    String fileName,
+    String? fileName,
     String libName = HT_Lexicon.global,
-    HT_Context context,
-=======
-    String? fileName,
-    String libName = HT_Lexicon.globals,
     HT_Context? context,
->>>>>>> f60dd0e0
     ParseStyle style = ParseStyle.library,
     String? invokeFunc,
     List<dynamic> positionalArgs = const [],
@@ -37,4 +39,53 @@
 
   dynamic invoke(String functionName,
       {List<dynamic> positionalArgs = const [], Map<String, dynamic> namedArgs = const {}});
+}
+
+mixin HT_ExternalBinding {
+  final _externSpaces = <String, HT_ExternNamespace>{};
+  final _externFunctions = <String, Function>{};
+
+  /// 注册外部命名空间，以访问外部类的构造函数和static成员
+  /// 在脚本中需要存在对应的extern class声明
+  void bindExternalNamespace(String id, HT_ExternNamespace namespace) {
+    if (_externSpaces.containsKey(id)) {
+      throw HTErr_Defined(id);
+    }
+    _externSpaces[id] = namespace;
+  }
+
+  HT_ExternNamespace fetchExternalClass(String id) => _externSpaces[id]!;
+
+  void bindExternalFunction(String id, Function function) {
+    if (_externFunctions.containsKey(id)) {
+      throw HTErr_Defined(id);
+    }
+    _externFunctions[id] = function;
+  }
+
+  Function fetchExternalFunction(String id) => _externFunctions[id]!;
+
+  void bindExternalVariable(String id, Function getter, Function setter) {
+    if (_externFunctions.containsKey(HT_Lexicon.getter + id) || _externFunctions.containsKey(HT_Lexicon.setter + id)) {
+      throw HTErr_Defined(id);
+    }
+    _externFunctions[HT_Lexicon.getter + id] = getter;
+    _externFunctions[HT_Lexicon.setter + id] = setter;
+  }
+
+  dynamic getExternalVariable(String id) {
+    if (!_externFunctions.containsKey(HT_Lexicon.getter + id)) {
+      throw HTErr_Defined(HT_Lexicon.getter + id);
+    }
+    final getter = _externFunctions[HT_Lexicon.getter + id];
+    return getter!();
+  }
+
+  void setExternalVariable(String id, value) {
+    if (!_externFunctions.containsKey(HT_Lexicon.setter + id)) {
+      throw HTErr_Defined(HT_Lexicon.setter + id);
+    }
+    final setter = _externFunctions[HT_Lexicon.setter + id];
+    return setter!();
+  }
 }