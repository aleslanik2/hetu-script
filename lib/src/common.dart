--- conflicted
+++ resolved
@@ -67,13 +67,8 @@
 
   /// 保留字，不能用于变量名字
   static const Keywords = <String>[
-<<<<<<< HEAD
-    Newline,
-    Multiline,
-=======
     //Newline,
     //Multiline,
->>>>>>> fc96b5da
     Null,
     Static,
     Const,
