import 'errors.dart';
import 'expression.dart';
import 'statement.dart';
import 'lexicon.dart';
import 'common.dart';

enum _ClassType {
  none,
  normal,
}

/// 负责对语句列表进行分析，并生成变量作用域
class Resolver implements ExprVisitor, StmtVisitor {
<<<<<<< HEAD
  final HT_Interpreter interpreter;
  final List<Stmt> statements;
  final String? fileName;
  String _libName = HT_Lexicon.global;
=======
  final CodeRunner interpreter;
  late final String _curFileName;
  String _libName = HT_Lexicon.globals;
>>>>>>> 7b07aec2

  /// 代码块列表，每个代码块包含一个字典：key：变量标识符，value：变量是否已初始化
  final _blocks = <Map<String, bool>>[];

  final _classes = <ClassDeclStmt>[];
  final _funcs = <FuncDeclStmt>[];

  FuncStmtType? _curFuncType;
  _ClassType _curClassType = _ClassType.none;

  /// 本地变量表，不同语句块和环境的变量可能会有重名。
  /// 这里用表达式而不是用变量名做key，用表达式的值所属环境相对位置作为value
  final _distances = <Expr, int>{};

  Resolver(this.interpreter);

  // 返回每个表达式对应的求值深度
  Map<Expr, int> resolve(List<Stmt> statements, String fileName, {String libName = HT_Lexicon.globals}) {
    _curFileName = fileName;

<<<<<<< HEAD
  List<Stmt> resolve({String libName = HT_Lexicon.global}) {
=======
>>>>>>> 7b07aec2
    _libName = libName;
    if (_libName != HT_Lexicon.global) _beginBlock();

    _beginBlock();
    for (final stmt in statements) {
      _resolveStmt(stmt);
    }
    for (final klass in _classes) {
      _resolveClass(klass);
    }
    for (final func in _funcs) {
      _resolveFunction(func);
    }
    _endBlock();
    if (libName != HT_Lexicon.global) {
      _endBlock();
    }

    return _distances;
  }

  void _beginBlock() => _blocks.add(<String, bool>{});
  void _endBlock() => _blocks.removeLast();

  void _declare(String name, int? line, int? column, {bool define = false, bool error = true}) {
    if (_blocks.isNotEmpty) {
      var block = _blocks.last;

      if (block.containsKey(name) && error) {
        // throw HTErr_Defined(name, line, column, _curFileName);
      }
      block[name] = define;
    }
  }

  void _define(String name) {
    if (_blocks.isNotEmpty) {
      _blocks.last[name] = true;
    }
  }

  void _lookUpVar(Expr expr, String varname) {
    for (var i = _blocks.length - 1; i >= 0; --i) {
      if (_blocks[i].containsKey(varname)) {
        _distances[expr] = _blocks.length - 1 - i;
        return;
      }
    }

    // Not found. Assume it is global.
  }

  void _resolveBlock(List<Stmt> statements) {
    for (final stmt in statements) {
      _resolveStmt(stmt);
    }
  }

  void _resolveFunction(FuncDeclStmt stmt) {
    var save = _curFuncType;
    _curFuncType = stmt.funcType;

    _beginBlock();
    if (stmt.arity == -1) {
      _declare(stmt.params.first.id.lexeme, stmt.keyword.line, stmt.keyword.column, define: true);
    } else {
      for (final param in stmt.params) {
        visitParamDeclStmt(param);
      }
    }
    if (stmt.definition != null) _resolveBlock(stmt.definition!);
    _endBlock();
    _curFuncType = save;
  }

  void _resolveClass(ClassDeclStmt stmt) {
    final savedClassType = _curClassType;
    // TODO: super表达式
    _blocks.last[HT_Lexicon.SUPER] = true;

    _curClassType = _ClassType.normal;

    _beginBlock();

    // 递归获取所有父类的静态变量和静态函数
    var static_var_stmt = <VarDeclStmt>[];
    var static_func_stmt = <FuncDeclStmt>[];
    ClassDeclStmt? cur_stmt = stmt;
    while (cur_stmt != null) {
      for (final varStmt in cur_stmt.variables) {
        if (varStmt.isStatic) {
          static_var_stmt.add(varStmt);
        }
      }

      for (final funcStmt in cur_stmt.methods) {
        if (funcStmt.isStatic || (funcStmt.funcType == FuncStmtType.constructor)) {
          if ((funcStmt.internalName.startsWith(HT_Lexicon.getter) ||
                  funcStmt.internalName.startsWith(HT_Lexicon.setter)) &&
              !_blocks.last.containsKey(funcStmt.id)) {
            _declare(funcStmt.id, funcStmt.keyword.line, funcStmt.keyword.column, define: true);
          } else {
            _declare(funcStmt.internalName, funcStmt.keyword.line, funcStmt.keyword.column, define: true);
          }
          static_func_stmt.add(funcStmt);
        }
      }

      cur_stmt = cur_stmt.superClassDeclStmt;
    }
    // 注册变量名
    for (final varStmt in static_var_stmt) {
      visitVarDeclStmt(varStmt);
    }
    // 解析函数定义
    for (final funcStmt in static_func_stmt) {
      if (funcStmt.funcType != FuncStmtType.constructor) {
        _resolveFunction(funcStmt);
      }
    }

    _beginBlock();
    _blocks.last[HT_Lexicon.THIS] = true;
    // 递归获取所有父类的成员变量和成员函数
    var instance_var_stmt = <VarDeclStmt>[];
    var instance_func_stmt = <FuncDeclStmt>[];
    cur_stmt = stmt;
    while (cur_stmt != null) {
      for (final varStmt in cur_stmt.variables) {
        if (!varStmt.isStatic) {
          instance_var_stmt.add(varStmt);
        }
      }

      for (final funcStmt in cur_stmt.methods) {
        if (!funcStmt.isStatic && (funcStmt.funcType != FuncStmtType.constructor)) {
          _declare(funcStmt.internalName, funcStmt.keyword.line, funcStmt.keyword.column, define: true);
          if ((funcStmt.internalName.startsWith(HT_Lexicon.getter) ||
                  funcStmt.internalName.startsWith(HT_Lexicon.setter)) &&
              !_blocks.last.containsKey(funcStmt.id)) {
            _declare(funcStmt.id, funcStmt.keyword.line, funcStmt.keyword.column, define: true);
          }
          instance_func_stmt.add(funcStmt);
        }
      }

      cur_stmt = cur_stmt.superClassDeclStmt;
    }
    // 注册变量名
    for (final varStmt in instance_var_stmt) {
      if (!varStmt.isStatic) {
        visitVarDeclStmt(varStmt);
      }
    }
    for (final funcStmt in static_func_stmt) {
      if (funcStmt.funcType == FuncStmtType.constructor) {
        _resolveFunction(funcStmt);
      }
    }
    // 解析函数定义
    for (final funcStmt in instance_func_stmt) {
      _resolveFunction(funcStmt);
    }

    _endBlock();

    _endBlock();

    _curClassType = savedClassType;
  }

  void _resolveExpr(Expr expr) => expr.accept(this);
  void _resolveStmt(Stmt stmt) => stmt.accept(this);

  /// Null并没有任何变量需要解析，因此这里留空
  @override
  dynamic visitNullExpr(NullExpr expr) {}

  /// 字面量并没有任何变量需要解析，因此这里留空

  @override
  dynamic visitBooleanExpr(BooleanExpr expr) {}

  @override
  dynamic visitConstIntExpr(ConstIntExpr expr) {}

  @override
  dynamic visitConstFloatExpr(ConstFloatExpr expr) {}

  @override
  dynamic visitConstStringExpr(ConstStringExpr expr) {}

  @override
  dynamic visitGroupExpr(GroupExpr expr) => _resolveExpr(expr.inner);

  @override
  dynamic visitLiteralVectorExpr(LiteralVectorExpr expr) {
    for (final item in expr.vector) {
      _resolveExpr(item);
    }
  }

  @override
  dynamic visitLiteralDictExpr(LiteralDictExpr expr) {
    for (final key in expr.map.keys) {
      _resolveExpr(key);
      _resolveExpr(expr.map[key]!);
    }
  }

  @override
  dynamic visitLiteralFunctionExpr(LiteralFunctionExpr expr) {
    _resolveFunction(expr.funcStmt);
  }

  // @override
  // dynamic visitTypeExpr(TypeExpr expr) {}

  @override
  dynamic visitSymbolExpr(SymbolExpr expr) {
    if (_blocks.isNotEmpty && _blocks.last[expr.id.lexeme] == false) {
      throw HTErr_Initialized(expr.id.lexeme, _curFileName, expr.line, expr.column);
    }

    _lookUpVar(expr, expr.id.lexeme);
  }

  @override
  dynamic visitUnaryExpr(UnaryExpr expr) {
    _resolveExpr(expr.value);
  }

  @override
  dynamic visitBinaryExpr(BinaryExpr expr) {
    _resolveExpr(expr.left);
    _resolveExpr(expr.right);
  }

  @override
  dynamic visitCallExpr(CallExpr expr) {
    _resolveExpr(expr.callee);

    for (final arg in expr.positionalArgs) {
      _resolveExpr(arg);
    }
  }

  @override
  dynamic visitAssignExpr(AssignExpr expr) {
    _resolveExpr(expr.value);
    _lookUpVar(expr, expr.variable.lexeme);
  }

  @override
  dynamic visitSubGetExpr(SubGetExpr expr) {
    _resolveExpr(expr.collection);
    _resolveExpr(expr.key);
  }

  @override
  dynamic visitSubSetExpr(SubSetExpr expr) {
    _resolveExpr(expr.collection);
    _resolveExpr(expr.key);
    _resolveExpr(expr.value);
  }

  @override
  dynamic visitMemberGetExpr(MemberGetExpr expr) {
    _resolveExpr(expr.collection);
  }

  @override
  dynamic visitMemberSetExpr(MemberSetExpr expr) {
    _resolveExpr(expr.collection);
    _resolveExpr(expr.value);
  }

  @override
  dynamic visitImportStmt(ImportStmt stmt) {}

  @override
<<<<<<< HEAD
  void visitExprStmt(ExprStmt stmt) => _resolveExpr(stmt.expr);
=======
  dynamic visitVarDeclStmt(VarDeclStmt stmt) {
    if (stmt.initializer != null) {
      _resolveExpr(stmt.initializer!);
      _declare(stmt.id.lexeme, stmt.id.line, stmt.id.column, define: true);
    } else {
      _define(stmt.id.lexeme);
    }
  }

  @override
  dynamic visitExprStmt(ExprStmt stmt) => _resolveExpr(stmt.expr);
>>>>>>> 7b07aec2

  @override
  dynamic visitBlockStmt(BlockStmt stmt) {
    _beginBlock();
    _resolveBlock(stmt.block);
    _endBlock();
  }

  @override
  dynamic visitReturnStmt(ReturnStmt stmt) {
    if ((_curFuncType == null) || (_curFuncType == FuncStmtType.constructor)) {
      throw HTErr_Unexpected(stmt.keyword.lexeme, _curFileName, stmt.keyword.line, stmt.keyword.column);
    }

    if (stmt.expr != null) {
      _resolveExpr(stmt.expr!);
    }
  }

  @override
  dynamic visitIfStmt(IfStmt stmt) {
    _resolveExpr(stmt.condition);
    _resolveStmt(stmt.thenBranch!);
    if (stmt.elseBranch != null) {
      _resolveStmt(stmt.elseBranch!);
    }
  }

  @override
  void visitWhileStmt(WhileStmt stmt) {
    _resolveExpr(stmt.condition);
    _resolveStmt(stmt.loop!);
  }

  @override
  dynamic visitBreakStmt(BreakStmt stmt) {}

  @override
  dynamic visitContinueStmt(ContinueStmt stmt) {}

  @override
  dynamic visitThisExpr(ThisExpr expr) {
    if (_curClassType == _ClassType.none) {
      throw HTErr_Unexpected(expr.keyword.lexeme, _curFileName, expr.line, expr.column);
    }

    _lookUpVar(expr, expr.keyword.lexeme);
  }

  @override
<<<<<<< HEAD
  void visitVarDeclStmt(VarDeclStmt stmt) {
    if (stmt.initializer != null) {
      _resolveExpr(stmt.initializer!);
      _declare(stmt.id.lexeme, stmt.id.line, stmt.id.column, define: true);
    } else {
      _define(stmt.id.lexeme);
    }
  }

  @override
  void visitParamDeclStmt(VarDeclStmt stmt) {
    if (stmt.initializer != null) {
      _resolveExpr(stmt.initializer!);
    }
    _declare(stmt.id.lexeme, stmt.id.line, stmt.id.column, define: true);
  }

  @override
  void visitFuncDeclStmt(FuncDeclStmt stmt) {
=======
  dynamic visitFuncDeclStmt(FuncDeclStmt stmt) {
>>>>>>> 7b07aec2
    _declare(stmt.id, stmt.keyword.line, stmt.keyword.column, define: true);
    _funcs.add(stmt);
  }

  @override
  dynamic visitClassDeclStmt(ClassDeclStmt stmt) {
    _declare(stmt.id, stmt.keyword.line, stmt.keyword.column, define: true);
    _classes.add(stmt);
  }
}<|MERGE_RESOLUTION|>--- conflicted
+++ resolved
@@ -11,16 +11,9 @@
 
 /// 负责对语句列表进行分析，并生成变量作用域
 class Resolver implements ExprVisitor, StmtVisitor {
-<<<<<<< HEAD
-  final HT_Interpreter interpreter;
-  final List<Stmt> statements;
-  final String? fileName;
-  String _libName = HT_Lexicon.global;
-=======
   final CodeRunner interpreter;
   late final String _curFileName;
-  String _libName = HT_Lexicon.globals;
->>>>>>> 7b07aec2
+  String _libName = HT_Lexicon.global;
 
   /// 代码块列表，每个代码块包含一个字典：key：变量标识符，value：变量是否已初始化
   final _blocks = <Map<String, bool>>[];
@@ -38,13 +31,8 @@
   Resolver(this.interpreter);
 
   // 返回每个表达式对应的求值深度
-  Map<Expr, int> resolve(List<Stmt> statements, String fileName, {String libName = HT_Lexicon.globals}) {
+  Map<Expr, int> resolve(List<Stmt> statements, String fileName, {String libName = HT_Lexicon.global}) {
     _curFileName = fileName;
-
-<<<<<<< HEAD
-  List<Stmt> resolve({String libName = HT_Lexicon.global}) {
-=======
->>>>>>> 7b07aec2
     _libName = libName;
     if (_libName != HT_Lexicon.global) _beginBlock();
 
@@ -108,12 +96,8 @@
     _curFuncType = stmt.funcType;
 
     _beginBlock();
-    if (stmt.arity == -1) {
-      _declare(stmt.params.first.id.lexeme, stmt.keyword.line, stmt.keyword.column, define: true);
-    } else {
-      for (final param in stmt.params) {
-        visitParamDeclStmt(param);
-      }
+    for (final param in stmt.params) {
+      visitParamDeclStmt(param);
     }
     if (stmt.definition != null) _resolveBlock(stmt.definition!);
     _endBlock();
@@ -122,12 +106,12 @@
 
   void _resolveClass(ClassDeclStmt stmt) {
     final savedClassType = _curClassType;
+
+    _curClassType = _ClassType.normal;
+
+    _beginBlock();
     // TODO: super表达式
     _blocks.last[HT_Lexicon.SUPER] = true;
-
-    _curClassType = _ClassType.normal;
-
-    _beginBlock();
 
     // 递归获取所有父类的静态变量和静态函数
     var static_var_stmt = <VarDeclStmt>[];
@@ -290,6 +274,10 @@
     for (final arg in expr.positionalArgs) {
       _resolveExpr(arg);
     }
+
+    for (final arg in expr.namedArgs.values) {
+      _resolveExpr(arg);
+    }
   }
 
   @override
@@ -326,21 +314,7 @@
   dynamic visitImportStmt(ImportStmt stmt) {}
 
   @override
-<<<<<<< HEAD
-  void visitExprStmt(ExprStmt stmt) => _resolveExpr(stmt.expr);
-=======
-  dynamic visitVarDeclStmt(VarDeclStmt stmt) {
-    if (stmt.initializer != null) {
-      _resolveExpr(stmt.initializer!);
-      _declare(stmt.id.lexeme, stmt.id.line, stmt.id.column, define: true);
-    } else {
-      _define(stmt.id.lexeme);
-    }
-  }
-
-  @override
   dynamic visitExprStmt(ExprStmt stmt) => _resolveExpr(stmt.expr);
->>>>>>> 7b07aec2
 
   @override
   dynamic visitBlockStmt(BlockStmt stmt) {
@@ -391,7 +365,6 @@
   }
 
   @override
-<<<<<<< HEAD
   void visitVarDeclStmt(VarDeclStmt stmt) {
     if (stmt.initializer != null) {
       _resolveExpr(stmt.initializer!);
@@ -402,7 +375,7 @@
   }
 
   @override
-  void visitParamDeclStmt(VarDeclStmt stmt) {
+  void visitParamDeclStmt(ParamDeclStmt stmt) {
     if (stmt.initializer != null) {
       _resolveExpr(stmt.initializer!);
     }
@@ -411,9 +384,6 @@
 
   @override
   void visitFuncDeclStmt(FuncDeclStmt stmt) {
-=======
-  dynamic visitFuncDeclStmt(FuncDeclStmt stmt) {
->>>>>>> 7b07aec2
     _declare(stmt.id, stmt.keyword.line, stmt.keyword.column, define: true);
     _funcs.add(stmt);
   }
