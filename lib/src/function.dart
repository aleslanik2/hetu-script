--- conflicted
+++ resolved
@@ -134,10 +134,6 @@
         }
 
         if (funcStmt.arity >= 0) {
-<<<<<<< HEAD
-          for (var var_stmt in funcStmt.params) {
-            final arg = namedArgs[var_stmt.name.lexeme];
-=======
           for (var i = 0; i < funcStmt.params.length; ++i) {
             var var_stmt = funcStmt.params[i];
             var arg;
@@ -146,7 +142,6 @@
             } else {
               arg = namedArgs[var_stmt.name];
             }
->>>>>>> 92b2fdb6
             final arg_type_decl = var_stmt.declType;
 
             var arg_type = HT_TypeOf(arg);
