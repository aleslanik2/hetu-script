import 'package:hetu_script/hetu_script.dart';
import 'package:hetu_script/src/value.dart';

class DartPerson {
  static String race = 'Caucasian';
  static String meaning(int n) => 'The meaning of life is $n';
  DartPerson();
  DartPerson.withName([this.name = 'some guy']);

  String? name;
  void greeting() {
    print('Hi! I\'m $name');
  }
}

<<<<<<< HEAD
class DartPersonWrapper extends HT_ExternObject<DartPerson> {
  DartPersonWrapper(DartPerson value) : super(value);
=======
class DartPersonWrapper extends DartPerson with HT_Reflect, HT_Typed {
  DartPersonWrapper() : super();
  DartPersonWrapper.withName([String name = 'some guy']) : super.withName(name);
>>>>>>> f60dd0e0

  @override
  final typeid = HT_TypeId('Person');

  @override
  dynamic getProperty(String id) {
    switch (id) {
      case 'name':
        return externObject.name;
      case 'greeting':
        return externObject.greeting;
      default:
        throw HTErr_Undefined(id);
    }
  }

  @override
  void setProperty(String id, dynamic value) {
    switch (id) {
      case 'name':
        externObject.name = value;
        break;
      default:
        throw HTErr_Undefined(id);
    }
  }
}

<<<<<<< HEAD
void main() async {
  var hetu = HT_Interpreter();

  hetu.bindExternalClass(id, namespace)
=======
void main() {
  var hetu = HT_Interpreter(externalFunctions: {
    'Person': (HT_Interpreter interpreter,
        {List<dynamic>? positionalArgs = const [], Map<String, dynamic>? namedArgs = const {}, HT_Object? object}) {
      return DartPersonWrapper();
    },
    'Person.withName': (HT_Interpreter interpreter,
        {List<dynamic>? positionalArgs = const [], Map<String, dynamic>? namedArgs = const {}, HT_Object? object}) {
      return DartPersonWrapper.withName(positionalArgs!.isNotEmpty ? positionalArgs[0] : null);
    },
    'Person.meaning': (HT_Interpreter interpreter,
        {List<dynamic>? positionalArgs = const [], Map<String, dynamic>? namedArgs = const {}, HT_Object? object}) {
      return Function.apply(
          DartPerson.meaning, positionalArgs, namedArgs!.map((key, value) => MapEntry(Symbol(key), value)));
    },
    // 类的 external static 变量，只能通过 getter, setter 函数的方式访问
    'Person.__get__race': (HT_Interpreter interpreter,
        {List<dynamic>? positionalArgs = const [], Map<String, dynamic>? namedArgs = const {}, HT_Object? object}) {
      return DartPerson.race;
    },
    'Person.__set__race': (HT_Interpreter interpreter,
        {List<dynamic>? positionalArgs = const [], Map<String, dynamic>? namedArgs = const {}, HT_Object? object}) {
      DartPerson.race = positionalArgs!.isNotEmpty ? positionalArgs.first : null;
    },
  });
>>>>>>> f60dd0e0

  hetu.eval('''
      external class Person {
        static var race
        static fun meaning (n: num) {}
        init {} // 必须有空括号
        init withName {}
        var name
        fun greeting
      }
      fun main {
        var p = Person.withName('Jimmy')
        print(p.name)
        p.name = 'John'
        p.greeting();

        print('My race is', Person.race)
        Person.race = 'Reptile'
        print('Oh no! My race turned into', Person.race)

        print(Person.meaning(42))
      }
      ''', invokeFunc: 'main');
}<|MERGE_RESOLUTION|>--- conflicted
+++ resolved
@@ -1,5 +1,4 @@
 import 'package:hetu_script/hetu_script.dart';
-import 'package:hetu_script/src/value.dart';
 
 class DartPerson {
   static String race = 'Caucasian';
@@ -13,20 +12,42 @@
   }
 }
 
-<<<<<<< HEAD
-class DartPersonWrapper extends HT_ExternObject<DartPerson> {
-  DartPersonWrapper(DartPerson value) : super(value);
-=======
-class DartPersonWrapper extends DartPerson with HT_Reflect, HT_Typed {
-  DartPersonWrapper() : super();
-  DartPersonWrapper.withName([String name = 'some guy']) : super.withName(name);
->>>>>>> f60dd0e0
+class DartPersonClassBinding extends HT_ExternNamespace {
+  @override
+  dynamic fetch(String id) {
+    switch (id) {
+      case 'Person':
+        return () => DartPersonObjectBinding(DartPerson());
+      case 'withName':
+        return ([name = 'some guy']) => DartPersonObjectBinding(DartPerson.withName(name));
+      case 'meaning':
+        return (int n) => DartPerson.meaning;
+      case 'race':
+        return DartPerson.race;
+      default:
+        throw HTErr_Undefined(id);
+    }
+  }
+
+  @override
+  void assign(String id, dynamic value) {
+    switch (id) {
+      case 'race':
+        return DartPerson.race = value;
+      default:
+        throw HTErr_Undefined(id);
+    }
+  }
+}
+
+class DartPersonObjectBinding extends HT_ExternObject<DartPerson> {
+  DartPersonObjectBinding(DartPerson value) : super(value);
 
   @override
   final typeid = HT_TypeId('Person');
 
   @override
-  dynamic getProperty(String id) {
+  dynamic fetch(String id) {
     switch (id) {
       case 'name':
         return externObject.name;
@@ -38,7 +59,7 @@
   }
 
   @override
-  void setProperty(String id, dynamic value) {
+  void assign(String id, dynamic value) {
     switch (id) {
       case 'name':
         externObject.name = value;
@@ -49,45 +70,17 @@
   }
 }
 
-<<<<<<< HEAD
-void main() async {
+void main() {
   var hetu = HT_Interpreter();
 
-  hetu.bindExternalClass(id, namespace)
-=======
-void main() {
-  var hetu = HT_Interpreter(externalFunctions: {
-    'Person': (HT_Interpreter interpreter,
-        {List<dynamic>? positionalArgs = const [], Map<String, dynamic>? namedArgs = const {}, HT_Object? object}) {
-      return DartPersonWrapper();
-    },
-    'Person.withName': (HT_Interpreter interpreter,
-        {List<dynamic>? positionalArgs = const [], Map<String, dynamic>? namedArgs = const {}, HT_Object? object}) {
-      return DartPersonWrapper.withName(positionalArgs!.isNotEmpty ? positionalArgs[0] : null);
-    },
-    'Person.meaning': (HT_Interpreter interpreter,
-        {List<dynamic>? positionalArgs = const [], Map<String, dynamic>? namedArgs = const {}, HT_Object? object}) {
-      return Function.apply(
-          DartPerson.meaning, positionalArgs, namedArgs!.map((key, value) => MapEntry(Symbol(key), value)));
-    },
-    // 类的 external static 变量，只能通过 getter, setter 函数的方式访问
-    'Person.__get__race': (HT_Interpreter interpreter,
-        {List<dynamic>? positionalArgs = const [], Map<String, dynamic>? namedArgs = const {}, HT_Object? object}) {
-      return DartPerson.race;
-    },
-    'Person.__set__race': (HT_Interpreter interpreter,
-        {List<dynamic>? positionalArgs = const [], Map<String, dynamic>? namedArgs = const {}, HT_Object? object}) {
-      DartPerson.race = positionalArgs!.isNotEmpty ? positionalArgs.first : null;
-    },
-  });
->>>>>>> f60dd0e0
+  hetu.bindExternalNamespace('Person', DartPersonClassBinding());
 
   hetu.eval('''
       external class Person {
         static var race
-        static fun meaning (n: num) {}
-        init {} // 必须有空括号
-        init withName {}
+        static fun meaning (n: num)
+        construct
+        construct withName
         var name
         fun greeting
       }
