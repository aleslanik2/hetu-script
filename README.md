--- conflicted
+++ resolved
@@ -62,15 +62,9 @@
 ```dart
 import 'package:hetu_script/hetu.dart';
 
-<<<<<<< HEAD
-void main() {
-  hetu.init(workingDir: 'ht_example');
-  hetu.evalf('ht_example\\members.ht', invokeFunc: 'main');
-=======
 func main {
   hetu.init(workingDir: 'ht_excample');
   hetu.evalf('ht_excample\\members.ht', invokeFunc: 'main');
->>>>>>> 9a9f611d
 }
 ```
 
